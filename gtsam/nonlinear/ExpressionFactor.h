/* ----------------------------------------------------------------------------

 * GTSAM Copyright 2010, Georgia Tech Research Corporation, 
 * Atlanta, Georgia 30332-0415
 * All Rights Reserved
 * Authors: Frank Dellaert, et al. (see THANKS for the full author list)

 * See LICENSE for the license information

 * -------------------------------------------------------------------------- */

/**
 * @file Expression.h
 * @date September 18, 2014
 * @author Frank Dellaert
 * @author Paul Furgale
 * @brief Expressions for Block Automatic Differentiation
 */

#pragma once

#include <gtsam/nonlinear/Expression.h>
#include <gtsam/nonlinear/NonlinearFactor.h>
#include <gtsam/base/Testable.h>
#include <numeric>

namespace gtsam {

/**
 * Factor that supports arbitrary expressions via AD
 */
template<class T>
class ExpressionFactor: public NoiseModelFactor {

 protected:

  typedef ExpressionFactor<T> This;

  T measurement_; ///< the measurement to be compared with the expression
  Expression<T> expression_; ///< the expression that is AD enabled
  FastVector<int> dims_; ///< dimensions of the Jacobian matrices

  static const int Dim = traits<T>::dimension;

 public:

  typedef boost::shared_ptr<ExpressionFactor<T> > shared_ptr;

  /// Constructor
  ExpressionFactor(const SharedNoiseModel& noiseModel, //
      const T& measurement, const Expression<T>& expression) :
      measurement_(measurement), expression_(expression) {
    if (!noiseModel)
      throw std::invalid_argument("ExpressionFactor: no NoiseModel.");
    if (noiseModel->dim() != Dim)
      throw std::invalid_argument(
          "ExpressionFactor was created with a NoiseModel of incorrect dimension.");
    noiseModel_ = noiseModel;

    // Get keys and dimensions for Jacobian matrices
    // An Expression is assumed unmutable, so we do this now
    boost::tie(keys_, dims_) = expression_.keysAndDims();
  }

  /**
   * Error function *without* the NoiseModel, \f$ h(x)-z \f$.
   * We override this method to provide
   * both the function evaluation and its derivative(s) in H.
   */
  virtual Vector unwhitenedError(const Values& x,
      boost::optional<std::vector<Matrix>&> H = boost::none) const {
<<<<<<< HEAD
     if (H) {
      const T hx = expression_.value(x, keys_, dims_, *H); // h(x)
      return traits<T>::Local(measurement_, hx); // h(x) - z
=======
    if (H) {
      const T value = expression_.valueAndDerivatives(x, keys_, dims_, *H);
      return traits<T>::Local(measurement_, value);
>>>>>>> cfa656c2
    } else {
      const T hx = expression_.value(x); // h(x)
      return traits<T>::Local(measurement_, hx); // h(x) - z
    }
  }

  /**
   * Linearize the factor into a JacobianFactor
   */
  virtual boost::shared_ptr<GaussianFactor> linearize(const Values& x_bar) const {
    // Only linearize if the factor is active
    if (!active(x_bar))
      return boost::shared_ptr<JacobianFactor>();

    // Create a writable JacobianFactor in advance
    // In case noise model is constrained, we need to provide a noise model
    bool constrained = noiseModel_->isConstrained();
    boost::shared_ptr<JacobianFactor> factor(
        constrained ? new JacobianFactor(keys_, dims_, Dim,
            boost::static_pointer_cast<noiseModel::Constrained>(noiseModel_)->unit()) :
            new JacobianFactor(keys_, dims_, Dim));

    // Wrap keys and VerticalBlockMatrix into structure passed to expression_
<<<<<<< HEAD
    VerticalBlockMatrix& Ab = factor->matrixObject(); // reference, no malloc !
    JacobianMap jacobianMap(keys_, Ab);
=======
    VerticalBlockMatrix& Ab = factor->matrixObject();
    internal::JacobianMap jacobianMap(keys_, Ab);
>>>>>>> cfa656c2

    // Zero out Jacobian so we can simply add to it
    Ab.matrix().setZero();

    // Get value and Jacobians, writing directly into JacobianFactor
<<<<<<< HEAD
    T hx = expression_.value(x_bar, jacobianMap); // <<< Reverse AD happens here !
=======
    T value = expression_.valueAndJacobianMap(x, jacobianMap); // <<< Reverse AD happens here !
>>>>>>> cfa656c2

    // Evaluate error and set RHS vector b = - (h(x_bar) - z) = z-h(x_bar)
    // Indeed, nonlinear error |h(x_bar+dx)-z| ~ |h(x_bar) + A*dx - z|
    //                                         = |A*dx - (z-h(x_bar))|
    Ab(size()).col(0) = - traits<T>::Local(measurement_, hx); // - unwhitenedError(x_bar)

    // Whiten the corresponding system, Ab already contains RHS
    Vector b = Ab(size()).col(0); // need b to be valid for Robust noise models
    noiseModel_->WhitenSystem(Ab.matrix(), b);

    return factor;
  }

  /// @return a deep copy of this factor
  virtual gtsam::NonlinearFactor::shared_ptr clone() const {
    return boost::static_pointer_cast<gtsam::NonlinearFactor>(
        gtsam::NonlinearFactor::shared_ptr(new This(*this))); }
};
// ExpressionFactor

}// \ namespace gtsam
<|MERGE_RESOLUTION|>--- conflicted
+++ resolved
@@ -69,30 +69,21 @@
    */
   virtual Vector unwhitenedError(const Values& x,
       boost::optional<std::vector<Matrix>&> H = boost::none) const {
-<<<<<<< HEAD
-     if (H) {
-      const T hx = expression_.value(x, keys_, dims_, *H); // h(x)
-      return traits<T>::Local(measurement_, hx); // h(x) - z
-=======
     if (H) {
       const T value = expression_.valueAndDerivatives(x, keys_, dims_, *H);
       return traits<T>::Local(measurement_, value);
->>>>>>> cfa656c2
     } else {
-      const T hx = expression_.value(x); // h(x)
-      return traits<T>::Local(measurement_, hx); // h(x) - z
+      const T value = expression_.value(x);
+      return traits<T>::Local(measurement_, value);
     }
   }
 
-  /**
-   * Linearize the factor into a JacobianFactor
-   */
-  virtual boost::shared_ptr<GaussianFactor> linearize(const Values& x_bar) const {
+  virtual boost::shared_ptr<GaussianFactor> linearize(const Values& x) const {
     // Only linearize if the factor is active
-    if (!active(x_bar))
+    if (!active(x))
       return boost::shared_ptr<JacobianFactor>();
 
-    // Create a writable JacobianFactor in advance
+    // Create a writeable JacobianFactor in advance
     // In case noise model is constrained, we need to provide a noise model
     bool constrained = noiseModel_->isConstrained();
     boost::shared_ptr<JacobianFactor> factor(
@@ -101,28 +92,17 @@
             new JacobianFactor(keys_, dims_, Dim));
 
     // Wrap keys and VerticalBlockMatrix into structure passed to expression_
-<<<<<<< HEAD
-    VerticalBlockMatrix& Ab = factor->matrixObject(); // reference, no malloc !
-    JacobianMap jacobianMap(keys_, Ab);
-=======
     VerticalBlockMatrix& Ab = factor->matrixObject();
     internal::JacobianMap jacobianMap(keys_, Ab);
->>>>>>> cfa656c2
 
     // Zero out Jacobian so we can simply add to it
     Ab.matrix().setZero();
 
     // Get value and Jacobians, writing directly into JacobianFactor
-<<<<<<< HEAD
-    T hx = expression_.value(x_bar, jacobianMap); // <<< Reverse AD happens here !
-=======
     T value = expression_.valueAndJacobianMap(x, jacobianMap); // <<< Reverse AD happens here !
->>>>>>> cfa656c2
 
-    // Evaluate error and set RHS vector b = - (h(x_bar) - z) = z-h(x_bar)
-    // Indeed, nonlinear error |h(x_bar+dx)-z| ~ |h(x_bar) + A*dx - z|
-    //                                         = |A*dx - (z-h(x_bar))|
-    Ab(size()).col(0) = - traits<T>::Local(measurement_, hx); // - unwhitenedError(x_bar)
+    // Evaluate error and set RHS vector b
+    Ab(size()).col(0) = -traits<T>::Local(measurement_, value);
 
     // Whiten the corresponding system, Ab already contains RHS
     Vector b = Ab(size()).col(0); // need b to be valid for Robust noise models
