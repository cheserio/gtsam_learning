/* ----------------------------------------------------------------------------

 * GTSAM Copyright 2010, Georgia Tech Research Corporation,
 * Atlanta, Georgia 30332-0415
 * All Rights Reserved
 * Authors: Frank Dellaert, et al. (see THANKS for the full author list)

 * See LICENSE for the license information

 * -------------------------------------------------------------------------- */

/**
 * @file NonlinearOptimizer.cpp
 * @brief Convergence functions not dependent on graph types
 * @author Frank Dellaert
 * @date Jul 17, 2010
 */

#include <gtsam/nonlinear/NonlinearOptimizer.h>
#include <gtsam/nonlinear/internal/NonlinearOptimizerState.h>
#include <gtsam/linear/GaussianEliminationTree.h>
#include <gtsam/linear/VectorValues.h>
#include <gtsam/linear/SubgraphSolver.h>
#include <gtsam/linear/PCGSolver.h>
#include <gtsam/linear/GaussianFactorGraph.h>
#include <gtsam/linear/VectorValues.h>
#include <gtsam/linear/LinearSolver.h>
#include <gtsam/linear/SparseEigenSolver.h>

#include <gtsam/inference/Ordering.h>

#include <boost/algorithm/string.hpp>
#include <boost/shared_ptr.hpp>

#include <stdexcept>
#include <iostream>
#include <iomanip>

using namespace std;

namespace gtsam {

/* ************************************************************************* */
// NOTE(frank): unique_ptr by-value takes ownership, as discussed in
// http://stackoverflow.com/questions/8114276/
NonlinearOptimizer::NonlinearOptimizer(const NonlinearFactorGraph& graph,
                                       std::unique_ptr<internal::NonlinearOptimizerState> state)
    : graph_(graph), state_(std::move(state)) {}

/* ************************************************************************* */
NonlinearOptimizer::~NonlinearOptimizer() {}

/* ************************************************************************* */
double NonlinearOptimizer::error() const {
  return state_->error;
}

size_t NonlinearOptimizer::iterations() const {
  return state_->iterations;
}

const Values& NonlinearOptimizer::values() const {
  return state_->values;
}

/* ************************************************************************* */
void NonlinearOptimizer::defaultOptimize() {
  const NonlinearOptimizerParams& params = _params();
  double currentError = error();

  // check if we're already close enough
  if (currentError <= params.errorTol) {
    if (params.verbosity >= NonlinearOptimizerParams::ERROR)
      cout << "Exiting, as error = " << currentError << " < " << params.errorTol << endl;
    return;
  }

  // Maybe show output
  if (params.verbosity >= NonlinearOptimizerParams::VALUES)
    values().print("Initial values");
  if (params.verbosity >= NonlinearOptimizerParams::ERROR)
    cout << "Initial error: " << currentError << endl;

  // Return if we already have too many iterations
  if (iterations() >= params.maxIterations) {
    if (params.verbosity >= NonlinearOptimizerParams::TERMINATION) {
      cout << "iterations: " << iterations() << " >? " << params.maxIterations << endl;
    }
    return;
  }

  // Iterative loop
  do {
    // Do next iteration
    currentError = error();
    iterate();
    tictoc_finishedIteration();

    // Maybe show output
    if (params.verbosity >= NonlinearOptimizerParams::VALUES)
      values().print("newValues");
    if (params.verbosity >= NonlinearOptimizerParams::ERROR)
      cout << "newError: " << error() << endl;
  } while (iterations() < params.maxIterations &&
           !checkConvergence(params.relativeErrorTol, params.absoluteErrorTol, params.errorTol,
                             currentError, error(), params.verbosity) && std::isfinite(currentError));

  // Printing if verbose
  if (params.verbosity >= NonlinearOptimizerParams::TERMINATION) {
    cout << "iterations: " << iterations() << " >? " << params.maxIterations << endl;
    if (iterations() >= params.maxIterations)
      cout << "Terminating because reached maximum iterations" << endl;
  }
}

/* ************************************************************************* */
const Values& NonlinearOptimizer::optimizeSafely() {
  static const Values empty;
  try {
    defaultOptimize();
    return values();
  } catch (...) {
    // uncaught exception, returning empty result
    return empty;
  }
}

/* ************************************************************************* */
VectorValues NonlinearOptimizer::solve(
    const GaussianFactorGraph& gfg,
    const NonlinearOptimizerParams& params) const {
  // solution of linear solver is an update to the linearization point
  VectorValues delta;

  // Check which solver we are using
  if (params.isMultifrontal()) {
    // Multifrontal QR or Cholesky (decided by params.getEliminationFunction())
    if (params.ordering)
      delta = gfg.optimize(*params.ordering, params.getEliminationFunction());
    else
      delta = gfg.optimize(params.getEliminationFunction());
  } else if (params.isSequential()) {
    // Sequential QR or Cholesky (decided by params.getEliminationFunction())
    if (params.ordering)
      delta = gfg.eliminateSequential(*params.ordering, params.getEliminationFunction(),
                                      boost::none, params.orderingType)->optimize();
    else
      delta = gfg.eliminateSequential(params.getEliminationFunction(), boost::none,
                                      params.orderingType)->optimize();
  } else if (params.isIterative()) {
    // Conjugate Gradient -> needs params.iterativeParams
    if (!params.iterativeParams)
      throw std::runtime_error(
          "NonlinearOptimizer::solve: cg parameter has to be assigned ...");

<<<<<<< HEAD
    if (boost::shared_ptr<PCGSolverParameters> pcg =
            boost::dynamic_pointer_cast<PCGSolverParameters>(
                params.iterativeParams)) {
      delta = PCGSolver(*pcg).optimize(gfg);
    } else if (boost::shared_ptr<SubgraphSolverParameters> spcg =
=======
    if (auto pcg = boost::dynamic_pointer_cast<PCGSolverParameters>(
            params.iterativeParams)) {
      delta = PCGSolver(*pcg).optimize(gfg);
    } else if (auto spcg =
>>>>>>> 3d42e4e7
                   boost::dynamic_pointer_cast<SubgraphSolverParameters>(
                       params.iterativeParams)) {
      if (!params.ordering)
        throw std::runtime_error("SubgraphSolver needs an ordering");
      delta = SubgraphSolver(gfg, *spcg, *params.ordering).optimize();
    } else {
      throw std::runtime_error(
          "NonlinearOptimizer::solve: special cg parameter type is not handled "
          "in LM solver ...");
    }
  } else if (params.isEigenQR() || params.isEigenCholesky()) {
      LinearSolverParams lsparams;
      lsparams.ordering = params.ordering;
      lsparams.solverType = params.linearSolverType;
      auto solver = LinearSolver::fromLinearSolverParams(lsparams);
      delta = solver->solve(gfg);
  } else {
    throw std::runtime_error(
        "NonlinearOptimizer::solve: Optimization parameter is invalid");
  }

  // return update
  return delta;
}

/* ************************************************************************* */
bool checkConvergence(double relativeErrorTreshold, double absoluteErrorTreshold,
                      double errorThreshold, double currentError, double newError,
                      NonlinearOptimizerParams::Verbosity verbosity) {
  if (verbosity >= NonlinearOptimizerParams::ERROR) {
    if (newError <= errorThreshold)
      cout << "errorThreshold: " << newError << " < " << errorThreshold << endl;
    else
      cout << "errorThreshold: " << newError << " > " << errorThreshold << endl;
  }

  if (newError <= errorThreshold)
    return true;

  // check if diverges
  double absoluteDecrease = currentError - newError;
  if (verbosity >= NonlinearOptimizerParams::ERROR) {
    if (absoluteDecrease <= absoluteErrorTreshold)
      cout << "absoluteDecrease: " << setprecision(12) << absoluteDecrease << " < "
           << absoluteErrorTreshold << endl;
    else
      cout << "absoluteDecrease: " << setprecision(12) << absoluteDecrease
           << " >= " << absoluteErrorTreshold << endl;
  }

  // calculate relative error decrease and update currentError
  double relativeDecrease = absoluteDecrease / currentError;
  if (verbosity >= NonlinearOptimizerParams::ERROR) {
    if (relativeDecrease <= relativeErrorTreshold)
      cout << "relativeDecrease: " << setprecision(12) << relativeDecrease << " < "
           << relativeErrorTreshold << endl;
    else
      cout << "relativeDecrease: " << setprecision(12) << relativeDecrease
           << " >= " << relativeErrorTreshold << endl;
  }
  bool converged = (relativeErrorTreshold && (relativeDecrease <= relativeErrorTreshold)) ||
                   (absoluteDecrease <= absoluteErrorTreshold);
  if (verbosity >= NonlinearOptimizerParams::TERMINATION && converged) {
    if (absoluteDecrease >= 0.0)
      cout << "converged" << endl;
    else
      cout << "Warning:  stopping nonlinear iterations because error increased" << endl;

    cout << "errorThreshold: " << newError << " <? " << errorThreshold << endl;
    cout << "absoluteDecrease: " << setprecision(12) << absoluteDecrease << " <? "
         << absoluteErrorTreshold << endl;
    cout << "relativeDecrease: " << setprecision(12) << relativeDecrease << " <? "
         << relativeErrorTreshold << endl;
  }
  return converged;
}

/* ************************************************************************* */
GTSAM_EXPORT bool checkConvergence(const NonlinearOptimizerParams& params, double currentError,
                                   double newError) {
  return checkConvergence(params.relativeErrorTol, params.absoluteErrorTol, params.errorTol,
                          currentError, newError, params.verbosity);
}
}<|MERGE_RESOLUTION|>--- conflicted
+++ resolved
@@ -153,18 +153,10 @@
       throw std::runtime_error(
           "NonlinearOptimizer::solve: cg parameter has to be assigned ...");
 
-<<<<<<< HEAD
-    if (boost::shared_ptr<PCGSolverParameters> pcg =
-            boost::dynamic_pointer_cast<PCGSolverParameters>(
-                params.iterativeParams)) {
-      delta = PCGSolver(*pcg).optimize(gfg);
-    } else if (boost::shared_ptr<SubgraphSolverParameters> spcg =
-=======
     if (auto pcg = boost::dynamic_pointer_cast<PCGSolverParameters>(
             params.iterativeParams)) {
       delta = PCGSolver(*pcg).optimize(gfg);
     } else if (auto spcg =
->>>>>>> 3d42e4e7
                    boost::dynamic_pointer_cast<SubgraphSolverParameters>(
                        params.iterativeParams)) {
       if (!params.ordering)
