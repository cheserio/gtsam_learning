# install CCOLAMD headers
install(FILES CCOLAMD/Include/ccolamd.h DESTINATION include/gtsam/3rdparty/CCOLAMD)
install(FILES UFconfig/UFconfig.h DESTINATION include/gtsam/3rdparty/UFconfig)

if(NOT GTSAM_USE_SYSTEM_EIGEN)
	# Find plain .h files
	file(GLOB_RECURSE eigen_headers "${CMAKE_CURRENT_SOURCE_DIR}/Eigen/Eigen/*.h")

	# Find header files without extension
	file(GLOB eigen_dir_headers_all "Eigen/Eigen/*")
	foreach(eigen_dir ${eigen_dir_headers_all})
		get_filename_component(filename ${eigen_dir} NAME)
		if (NOT ((${filename} MATCHES "CMakeLists.txt") OR (${filename} MATCHES "src") OR (${filename} MATCHES ".svn")))
			list(APPEND eigen_headers "${CMAKE_CURRENT_SOURCE_DIR}/Eigen/Eigen/${filename}")
			install(FILES Eigen/Eigen/${filename} DESTINATION include/gtsam/3rdparty/Eigen/Eigen)
		endif()
	endforeach(eigen_dir)
	
	# Add to project source
	set(eigen_headers ${eigen_headers} PARENT_SCOPE)
	
	# install Eigen - only the headers in our 3rdparty directory
	install(DIRECTORY Eigen/Eigen 
		DESTINATION include/gtsam/3rdparty/Eigen
		FILES_MATCHING PATTERN "*.h")
endif()

<<<<<<< HEAD
add_subdirectory(metis-5.1.0)
=======
############ NOTE:  When updating GeographicLib be sure to disable building their examples
############        and unit tests by commenting out their lines:
# add_subdirectory (examples)
# set (TOOLS CartConvert ConicProj GeodesicProj GeoConvert GeodSolve
#   GeoidEval Gravity MagneticField Planimeter TransverseMercatorProj)
# add_subdirectory (tools)

add_subdirectory(GeographicLib)
>>>>>>> ed8b1eea
<|MERGE_RESOLUTION|>--- conflicted
+++ resolved
@@ -25,9 +25,7 @@
 		FILES_MATCHING PATTERN "*.h")
 endif()
 
-<<<<<<< HEAD
 add_subdirectory(metis-5.1.0)
-=======
 ############ NOTE:  When updating GeographicLib be sure to disable building their examples
 ############        and unit tests by commenting out their lines:
 # add_subdirectory (examples)
@@ -35,5 +33,4 @@
 #   GeoidEval Gravity MagneticField Planimeter TransverseMercatorProj)
 # add_subdirectory (tools)
 
-add_subdirectory(GeographicLib)
->>>>>>> ed8b1eea
+add_subdirectory(GeographicLib)