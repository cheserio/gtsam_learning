/* ----------------------------------------------------------------------------
 * Copyright 2021 The Ambitious Folks of the MRG
 * See LICENSE for the license information
 * -------------------------------------------------------------------------- */

/**
 * @file   HybridFactorGraph.cpp
 * @brief  Custom hybrid factor graph for discrete + continuous factors
 * @author Kevin Doherty, kdoherty@mit.edu
 * @date   December 2021
 */

#include <gtsam/discrete/DiscreteEliminationTree.h>
#include <gtsam/discrete/DiscreteJunctionTree.h>
#include <gtsam/hybrid/DCGaussianMixtureFactor.h>
#include <gtsam/hybrid/HybridEliminationTree.h>
#include <gtsam/hybrid/HybridFactorGraph.h>
#include <gtsam/inference/EliminateableFactorGraph-inst.h>
#include <gtsam/linear/GaussianEliminationTree.h>
#include <gtsam/linear/GaussianFactorGraph.h>
#include <gtsam/linear/GaussianJunctionTree.h>
#include <gtsam/linear/HessianFactor.h>

#include <boost/make_shared.hpp>

namespace gtsam {

template <typename FG>
bool HybridFactorGraph<FG>::equals(const HybridFactorGraph<FG>& other,
                                   double tol) const {
  return Base::equals(other, tol) &&
         discreteGraph_.equals(other.discreteGraph_, tol) &&
         dcGraph_.equals(other.dcGraph_, tol) &&
         factorGraph_.equals(other.factorGraph_, tol);
}

using Sum = DCGaussianMixtureFactor::Sum;

template <typename FG>
Sum HybridFactorGraph<FG>::sum() const {
  // "sum" all factors, gathering into GaussianFactorGraph
  DCGaussianMixtureFactor::Sum sum;
  for (auto&& dcFactor : dcGraph()) {
    if (auto mixtureFactor =
            boost::dynamic_pointer_cast<DCGaussianMixtureFactor>(dcFactor)) {
      sum += *mixtureFactor;
    } else {
      throw std::runtime_error(
          "HybridFactorGraph::sum can only handle DCGaussianMixtureFactors.");
    }
  }
  return sum;
}

<<<<<<< HEAD
=======
DecisionTreeFactor::shared_ptr HybridFactorGraph::toDecisionTreeFactor() const {
  // Get the decision tree mapping an assignment to a GaussianFactorGraph
  Sum sum = this->sum();

  // Get the decision tree with each leaf as the error for that assignment
  auto gfgError = [&](const GaussianFactorGraph& graph) {
    VectorValues values = graph.optimize();
    return graph.probPrime(values);
  };
  DecisionTree<Key, double> gfgdt(sum, gfgError);

  return boost::make_shared<DecisionTreeFactor>(discreteKeys(), gfgdt);
}

ostream& operator<<(ostream& os,
                    const GaussianFactorGraph::EliminationResult& er) {
  os << "ER" << endl;
  return os;
}

// The function type that does a single elimination step on a variable.
pair<GaussianMixture::shared_ptr, boost::shared_ptr<Factor>> EliminateHybrid(
    const HybridFactorGraph& factors, const Ordering& ordering) {
  // STEP 1: SUM
  // Create a new decision tree with all factors gathered at leaves.
  auto sum = factors.sum();

  // STEP 1: ELIMINATE
  // Eliminate each sum using conventional Cholesky:
  // We can use this by creating a *new* decision tree:

  // Each pair is a GaussianConditional and the factor generated after
  // elimination.
  using Pair = GaussianFactorGraph::EliminationResult;

  KeyVector keys;
  KeyVector separatorKeys;  // Do with optional?
  auto eliminate = [&](const GaussianFactorGraph& graph) {
    auto result = EliminatePreferCholesky(graph, ordering);
    if (keys.size() == 0) keys = result.first->keys();
    if (separatorKeys.size() == 0) separatorKeys = result.second->keys();
    return result;
  };
  DecisionTree<Key, Pair> eliminationResults(sum, eliminate);

  // STEP 3: Create result
  auto pair = unzip(eliminationResults);
  const GaussianMixture::Conditionals& conditionals = pair.first;
  const DCGaussianMixtureFactor::Factors& separatorFactors = pair.second;

  const DiscreteKeys discreteKeys = factors.discreteKeys();

  // Create the GaussianMixture from the conditionals
  auto conditional =
      boost::make_shared<GaussianMixture>(keys, discreteKeys, conditionals);

  // If there are no more continuous parents, then we should create here a
  // DiscreteFactor, with the error for each discrete choice.
  if (separatorKeys.size() == 0) {
    VectorValues empty_values;
    auto factorError = [&](const GaussianFactor::shared_ptr& factor) {
      return exp(-factor->error(empty_values));
    };
    DecisionTree<Key, double> fdt(separatorFactors, factorError);
    auto discreteFactor =
        boost::make_shared<DecisionTreeFactor>(factors.discreteKeys(), fdt);

    return {conditional, discreteFactor};

  } else {
    // Create a resulting DCGaussianMixture on the separator.
    auto factor = boost::make_shared<DCGaussianMixtureFactor>(
        separatorKeys, discreteKeys, separatorFactors);
    return {conditional, factor};
  }
}

>>>>>>> 0eb0ae77
}  // namespace gtsam<|MERGE_RESOLUTION|>--- conflicted
+++ resolved
@@ -50,86 +50,4 @@
     }
   }
   return sum;
-}
-
-<<<<<<< HEAD
-=======
-DecisionTreeFactor::shared_ptr HybridFactorGraph::toDecisionTreeFactor() const {
-  // Get the decision tree mapping an assignment to a GaussianFactorGraph
-  Sum sum = this->sum();
-
-  // Get the decision tree with each leaf as the error for that assignment
-  auto gfgError = [&](const GaussianFactorGraph& graph) {
-    VectorValues values = graph.optimize();
-    return graph.probPrime(values);
-  };
-  DecisionTree<Key, double> gfgdt(sum, gfgError);
-
-  return boost::make_shared<DecisionTreeFactor>(discreteKeys(), gfgdt);
-}
-
-ostream& operator<<(ostream& os,
-                    const GaussianFactorGraph::EliminationResult& er) {
-  os << "ER" << endl;
-  return os;
-}
-
-// The function type that does a single elimination step on a variable.
-pair<GaussianMixture::shared_ptr, boost::shared_ptr<Factor>> EliminateHybrid(
-    const HybridFactorGraph& factors, const Ordering& ordering) {
-  // STEP 1: SUM
-  // Create a new decision tree with all factors gathered at leaves.
-  auto sum = factors.sum();
-
-  // STEP 1: ELIMINATE
-  // Eliminate each sum using conventional Cholesky:
-  // We can use this by creating a *new* decision tree:
-
-  // Each pair is a GaussianConditional and the factor generated after
-  // elimination.
-  using Pair = GaussianFactorGraph::EliminationResult;
-
-  KeyVector keys;
-  KeyVector separatorKeys;  // Do with optional?
-  auto eliminate = [&](const GaussianFactorGraph& graph) {
-    auto result = EliminatePreferCholesky(graph, ordering);
-    if (keys.size() == 0) keys = result.first->keys();
-    if (separatorKeys.size() == 0) separatorKeys = result.second->keys();
-    return result;
-  };
-  DecisionTree<Key, Pair> eliminationResults(sum, eliminate);
-
-  // STEP 3: Create result
-  auto pair = unzip(eliminationResults);
-  const GaussianMixture::Conditionals& conditionals = pair.first;
-  const DCGaussianMixtureFactor::Factors& separatorFactors = pair.second;
-
-  const DiscreteKeys discreteKeys = factors.discreteKeys();
-
-  // Create the GaussianMixture from the conditionals
-  auto conditional =
-      boost::make_shared<GaussianMixture>(keys, discreteKeys, conditionals);
-
-  // If there are no more continuous parents, then we should create here a
-  // DiscreteFactor, with the error for each discrete choice.
-  if (separatorKeys.size() == 0) {
-    VectorValues empty_values;
-    auto factorError = [&](const GaussianFactor::shared_ptr& factor) {
-      return exp(-factor->error(empty_values));
-    };
-    DecisionTree<Key, double> fdt(separatorFactors, factorError);
-    auto discreteFactor =
-        boost::make_shared<DecisionTreeFactor>(factors.discreteKeys(), fdt);
-
-    return {conditional, discreteFactor};
-
-  } else {
-    // Create a resulting DCGaussianMixture on the separator.
-    auto factor = boost::make_shared<DCGaussianMixtureFactor>(
-        separatorKeys, discreteKeys, separatorFactors);
-    return {conditional, factor};
-  }
-}
-
->>>>>>> 0eb0ae77
-}  // namespace gtsam+}