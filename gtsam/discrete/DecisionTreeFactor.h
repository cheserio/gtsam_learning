/* ----------------------------------------------------------------------------

 * GTSAM Copyright 2010, Georgia Tech Research Corporation,
 * Atlanta, Georgia 30332-0415
 * All Rights Reserved
 * Authors: Frank Dellaert, et al. (see THANKS for the full author list)

 * See LICENSE for the license information

 * -------------------------------------------------------------------------- */

/**
 * @file DecisionTreeFactor.h
 * @date Feb 14, 2011
 * @author Duy-Nguyen Ta
 * @author Frank Dellaert
 */

#pragma once

#include <gtsam/discrete/AlgebraicDecisionTree.h>
#include <gtsam/discrete/DiscreteFactor.h>
#include <gtsam/discrete/DiscreteKey.h>
#include <gtsam/inference/Ordering.h>

#include <algorithm>
#include <boost/shared_ptr.hpp>
#include <map>
#include <stdexcept>
#include <string>
#include <utility>
#include <vector>

namespace gtsam {

  class DiscreteConditional;

  /**
   * A discrete probabilistic factor
   */
  class GTSAM_EXPORT DecisionTreeFactor : public DiscreteFactor,
                                          public AlgebraicDecisionTree<Key> {
   public:
    // typedefs needed to play nice with gtsam
    typedef DecisionTreeFactor This;
    typedef DiscreteFactor Base;  ///< Typedef to base class
    typedef boost::shared_ptr<DecisionTreeFactor> shared_ptr;
    typedef AlgebraicDecisionTree<Key> ADT;

   protected:
    std::map<Key, size_t> cardinalities_;

   public:
    /// @name Standard Constructors
    /// @{

    /** Default constructor for I/O */
    DecisionTreeFactor();

    /** Constructor from DiscreteKeys and AlgebraicDecisionTree */
    DecisionTreeFactor(const DiscreteKeys& keys, const ADT& potentials);

    /** Constructor from doubles */
    DecisionTreeFactor(const DiscreteKeys& keys,
                      const std::vector<double>& table);

    /** Constructor from string */
    DecisionTreeFactor(const DiscreteKeys& keys, const std::string& table);

    /// Single-key specialization
    template <class SOURCE>
    DecisionTreeFactor(const DiscreteKey& key, SOURCE table)
        : DecisionTreeFactor(DiscreteKeys{key}, table) {}

    /// Single-key specialization, with vector of doubles.
    DecisionTreeFactor(const DiscreteKey& key, const std::vector<double>& row)
        : DecisionTreeFactor(DiscreteKeys{key}, row) {}

    /** Construct from a DiscreteConditional type */
    explicit DecisionTreeFactor(const DiscreteConditional& c);

    /// @}
    /// @name Testable
    /// @{

    /// equality
    bool equals(const DiscreteFactor& other, double tol = 1e-9) const override;

    // print
    void print(
        const std::string& s = "DecisionTreeFactor:\n",
        const KeyFormatter& formatter = DefaultKeyFormatter) const override;

    /// @}
    /// @name Standard Interface
    /// @{

    /// Value is just look up in AlgebraicDecisonTree
    double operator()(const DiscreteValues& values) const override {
      return ADT::operator()(values);
    }

    /// multiply two factors
    DecisionTreeFactor operator*(const DecisionTreeFactor& f) const override {
      return apply(f, ADT::Ring::mul);
    }

    static double safe_div(const double& a, const double& b);

    size_t cardinality(Key j) const { return cardinalities_.at(j); }

    /// divide by factor f (safely)
    DecisionTreeFactor operator/(const DecisionTreeFactor& f) const {
      return apply(f, safe_div);
    }

    /// Convert into a decisiontree
    DecisionTreeFactor toDecisionTreeFactor() const override { return *this; }

    /// Create new factor by summing all values with the same separator values
    shared_ptr sum(size_t nrFrontals) const {
      return combine(nrFrontals, ADT::Ring::add);
    }

    /// Create new factor by summing all values with the same separator values
    shared_ptr sum(const Ordering& keys) const {
      return combine(keys, ADT::Ring::add);
    }

    /// Create new factor by maximizing over all values with the same separator.
    shared_ptr max(size_t nrFrontals) const {
      return combine(nrFrontals, ADT::Ring::max);
    }

    /// Create new factor by maximizing over all values with the same separator.
    shared_ptr max(const Ordering& keys) const {
      return combine(keys, ADT::Ring::max);
    }

    /// @}
    /// @name Advanced Interface
    /// @{

    /**
     * Apply binary operator (*this) "op" f
     * @param f the second argument for op
     * @param op a binary operator that operates on AlgebraicDecisionTree
     */
    DecisionTreeFactor apply(const DecisionTreeFactor& f, ADT::Binary op) const;

    /**
     * Combine frontal variables using binary operator "op"
     * @param nrFrontals nr. of frontal to combine variables in this factor
     * @param op a binary operator that operates on AlgebraicDecisionTree
     * @return shared pointer to newly created DecisionTreeFactor
     */
    shared_ptr combine(size_t nrFrontals, ADT::Binary op) const;

    /**
     * Combine frontal variables in an Ordering using binary operator "op"
     * @param nrFrontals nr. of frontal to combine variables in this factor
     * @param op a binary operator that operates on AlgebraicDecisionTree
     * @return shared pointer to newly created DecisionTreeFactor
     */
    shared_ptr combine(const Ordering& keys, ADT::Binary op) const;

    /// Enumerate all values into a map from values to double.
    std::vector<std::pair<DiscreteValues, double>> enumerate() const;

    /// Return all the discrete keys associated with this factor.
    DiscreteKeys discreteKeys() const;

<<<<<<< HEAD
    /// Returns the total number of leaves
    size_t nrLeaves() {
      size_t total = 0;
      visit([&total](const double &node) {
        total += 1;
      });
      return total;
    }

=======
>>>>>>> 8db7f250
    /// @}
    /// @name Wrapper support
    /// @{

    /** output to graphviz format, stream version */
    void dot(std::ostream& os,
            const KeyFormatter& keyFormatter = DefaultKeyFormatter,
            bool showZero = true) const;

    /** output to graphviz format, open a file */
    void dot(const std::string& name,
            const KeyFormatter& keyFormatter = DefaultKeyFormatter,
            bool showZero = true) const;

    /** output to graphviz format string */
    std::string dot(const KeyFormatter& keyFormatter = DefaultKeyFormatter,
                    bool showZero = true) const;

    /**
     * @brief Render as markdown table
     *
     * @param keyFormatter GTSAM-style Key formatter.
     * @param names optional, category names corresponding to choices.
     * @return std::string a markdown string.
     */
    std::string markdown(const KeyFormatter& keyFormatter = DefaultKeyFormatter,
                        const Names& names = {}) const override;

    /**
     * @brief Render as html table
     *
     * @param keyFormatter GTSAM-style Key formatter.
     * @param names optional, category names corresponding to choices.
     * @return std::string a html string.
     */
    std::string html(const KeyFormatter& keyFormatter = DefaultKeyFormatter,
                    const Names& names = {}) const override;

    /// @}
  };

// traits
template <>
struct traits<DecisionTreeFactor> : public Testable<DecisionTreeFactor> {};

}  // namespace gtsam<|MERGE_RESOLUTION|>--- conflicted
+++ resolved
@@ -170,7 +170,6 @@
     /// Return all the discrete keys associated with this factor.
     DiscreteKeys discreteKeys() const;
 
-<<<<<<< HEAD
     /// Returns the total number of leaves
     size_t nrLeaves() {
       size_t total = 0;
@@ -180,8 +179,6 @@
       return total;
     }
 
-=======
->>>>>>> 8db7f250
     /// @}
     /// @name Wrapper support
     /// @{
