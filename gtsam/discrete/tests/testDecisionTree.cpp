/* ----------------------------------------------------------------------------

 * GTSAM Copyright 2010, Georgia Tech Research Corporation,
 * Atlanta, Georgia 30332-0415
 * All Rights Reserved
 * Authors: Frank Dellaert, et al. (see THANKS for the full author list)

 * See LICENSE for the license information

 * -------------------------------------------------------------------------- */

/*
 * @file    testDecisionTree.cpp
 * @brief    Develop DecisionTree
 * @author  Frank Dellaert
 * @author  Can Erdogan
 * @date    Jan 30, 2012
 */

#include <boost/assign/std/vector.hpp>
using namespace boost::assign;

#include <CppUnitLite/TestHarness.h>
#include <gtsam/base/Testable.h>
#include <gtsam/discrete/Signature.h>

// #define DT_DEBUG_MEMORY
// #define DT_NO_PRUNING
#define DISABLE_DOT
#include <gtsam/discrete/DecisionTree-inl.h>
using namespace std;
using namespace gtsam;

template <typename T>
void dot(const T& f, const string& filename) {
#ifndef DISABLE_DOT
  f.dot(filename);
#endif
}

#define DOT(x) (dot(x, #x))

struct Crazy {
  int a;
  double b;
};

struct CrazyDecisionTree : public DecisionTree<string, Crazy> {
  /// print to stdout
  void print(const std::string& s = "") const {
    auto keyFormatter = [](const std::string& s) { return s; };
    auto valueFormatter = [](const Crazy& v) {
      return (boost::format("{%d,%4.2g}") % v.a % v.b).str();
    };
    DecisionTree<string, Crazy>::print("", keyFormatter, valueFormatter);
  }
  /// Equality method customized to Crazy node type
  bool equals(const CrazyDecisionTree& other, double tol = 1e-9) const {
    auto compare = [tol](const Crazy& v, const Crazy& w) {
      return v.a == w.a && std::abs(v.b - w.b) < tol;
    };
    return DecisionTree<string, Crazy>::equals(other, compare);
  }
};

// traits
namespace gtsam {
template <>
struct traits<CrazyDecisionTree> : public Testable<CrazyDecisionTree> {};
}  // namespace gtsam

GTSAM_CONCEPT_TESTABLE_INST(CrazyDecisionTree)

/* ************************************************************************** */
// Test string labels and int range
/* ************************************************************************** */

struct DT : public DecisionTree<string, int> {
  using Base = DecisionTree<string, int>;
  using DecisionTree::DecisionTree;
  DT() = default;

  DT(const Base& dt) : Base(dt) {}

  /// print to stdout
  void print(const std::string& s = "") const {
    auto keyFormatter = [](const std::string& s) { return s; };
    auto valueFormatter = [](const int& v) {
      return (boost::format("%d") % v).str();
    };
    Base::print("", keyFormatter, valueFormatter);
  }
  /// Equality method customized to int node type
  bool equals(const Base& other, double tol = 1e-9) const {
    auto compare = [](const int& v, const int& w) { return v == w; };
    return Base::equals(other, compare);
  }
};

// traits
namespace gtsam {
template <>
struct traits<DT> : public Testable<DT> {};
}  // namespace gtsam

GTSAM_CONCEPT_TESTABLE_INST(DT)

struct Ring {
  static inline int zero() { return 0; }
  static inline int one() { return 1; }
  static inline int id(const int& a) { return a; }
  static inline int add(const int& a, const int& b) { return a + b; }
  static inline int mul(const int& a, const int& b) { return a * b; }
};

/* ************************************************************************** */
// test DT
TEST(DecisionTree, example) {
  // Create labels
  string A("A"), B("B"), C("C");

  // create a value
  Assignment<string> x00, x01, x10, x11;
  x00[A] = 0, x00[B] = 0;
  x01[A] = 0, x01[B] = 1;
  x10[A] = 1, x10[B] = 0;
  x11[A] = 1, x11[B] = 1;

  // empty
  DT empty;

  // A
  DT a(A, 0, 5);
  LONGS_EQUAL(0, a(x00))
  LONGS_EQUAL(5, a(x10))
  DOT(a);

  // pruned
  DT p(A, 2, 2);
  LONGS_EQUAL(2, p(x00))
  LONGS_EQUAL(2, p(x10))
  DOT(p);

  // \neg B
  DT notb(B, 5, 0);
  LONGS_EQUAL(5, notb(x00))
  LONGS_EQUAL(5, notb(x10))
  DOT(notb);

  // Check supplying empty trees yields an exception
  CHECK_EXCEPTION(apply(empty, &Ring::id), std::runtime_error);
  CHECK_EXCEPTION(apply(empty, a, &Ring::mul), std::runtime_error);
  CHECK_EXCEPTION(apply(a, empty, &Ring::mul), std::runtime_error);

  // apply, two nodes, in natural order
  DT anotb = apply(a, notb, &Ring::mul);
  LONGS_EQUAL(0, anotb(x00))
  LONGS_EQUAL(0, anotb(x01))
  LONGS_EQUAL(25, anotb(x10))
  LONGS_EQUAL(0, anotb(x11))
  DOT(anotb);

  // check pruning
  DT pnotb = apply(p, notb, &Ring::mul);
  LONGS_EQUAL(10, pnotb(x00))
  LONGS_EQUAL(0, pnotb(x01))
  LONGS_EQUAL(10, pnotb(x10))
  LONGS_EQUAL(0, pnotb(x11))
  DOT(pnotb);

  // check pruning
  DT zeros = apply(DT(A, 0, 0), notb, &Ring::mul);
  LONGS_EQUAL(0, zeros(x00))
  LONGS_EQUAL(0, zeros(x01))
  LONGS_EQUAL(0, zeros(x10))
  LONGS_EQUAL(0, zeros(x11))
  DOT(zeros);

  // apply, two nodes, in switched order
  DT notba = apply(a, notb, &Ring::mul);
  LONGS_EQUAL(0, notba(x00))
  LONGS_EQUAL(0, notba(x01))
  LONGS_EQUAL(25, notba(x10))
  LONGS_EQUAL(0, notba(x11))
  DOT(notba);

  // Test choose 0
  DT actual0 = notba.choose(A, 0);
  EXPECT(assert_equal(DT(0.0), actual0));
  DOT(actual0);

  // Test choose 1
  DT actual1 = notba.choose(A, 1);
  EXPECT(assert_equal(DT(B, 25, 0), actual1));
  DOT(actual1);

  // apply, two nodes at same level
  DT a_and_a = apply(a, a, &Ring::mul);
  LONGS_EQUAL(0, a_and_a(x00))
  LONGS_EQUAL(0, a_and_a(x01))
  LONGS_EQUAL(25, a_and_a(x10))
  LONGS_EQUAL(25, a_and_a(x11))
  DOT(a_and_a);

  // create a function on C
  DT c(C, 0, 5);

  // and a model assigning stuff to C
  Assignment<string> x101;
  x101[A] = 1, x101[B] = 0, x101[C] = 1;

  // mul notba with C
  DT notbac = apply(notba, c, &Ring::mul);
  LONGS_EQUAL(125, notbac(x101))
  DOT(notbac);

  // mul now in different order
  DT acnotb = apply(apply(a, c, &Ring::mul), notb, &Ring::mul);
  LONGS_EQUAL(125, acnotb(x101))
  DOT(acnotb);
}

/* ************************************************************************** */
// test Conversion of values
bool bool_of_int(const int& y) { return y != 0; };
typedef DecisionTree<string, bool> StringBoolTree;

TEST(DecisionTree, ConvertValuesOnly) {
  // Create labels
  string A("A"), B("B");

  // apply, two nodes, in natural order
  DT f1 = apply(DT(A, 0, 5), DT(B, 5, 0), &Ring::mul);

  // convert
  StringBoolTree f2(f1, bool_of_int);

  // Check a value
  Assignment<string> x00;
  x00["A"] = 0, x00["B"] = 0;
  EXPECT(!f2(x00));
}

/* ************************************************************************** */
// test Conversion of both values and labels.
enum Label { U, V, X, Y, Z };
typedef DecisionTree<Label, bool> LabelBoolTree;

TEST(DecisionTree, ConvertBoth) {
  // Create labels
  string A("A"), B("B");

  // apply, two nodes, in natural order
  DT f1 = apply(DT(A, 0, 5), DT(B, 5, 0), &Ring::mul);

  // convert
  map<string, Label> ordering;
  ordering[A] = X;
  ordering[B] = Y;
  LabelBoolTree f2(f1, ordering, &bool_of_int);

  // Check some values
  Assignment<Label> x00, x01, x10, x11;
  x00[X] = 0, x00[Y] = 0;
  x01[X] = 0, x01[Y] = 1;
  x10[X] = 1, x10[Y] = 0;
  x11[X] = 1, x11[Y] = 1;
  EXPECT(!f2(x00));
  EXPECT(!f2(x01));
  EXPECT(f2(x10));
  EXPECT(!f2(x11));
}

/* ************************************************************************** */
// test Compose expansion
TEST(DecisionTree, Compose) {
  // Create labels
  string A("A"), B("B"), C("C");

  // Put two stumps on A together
  DT f1(B, DT(A, 0, 1), DT(A, 2, 3));

  // Create from string
  vector<DT::LabelC> keys;
  keys += DT::LabelC(A, 2), DT::LabelC(B, 2);
  DT f2(keys, "0 2 1 3");
  EXPECT(assert_equal(f2, f1, 1e-9));

  // Put this AB tree together with another one
  DT f3(keys, "4 6 5 7");
  DT f4(C, f1, f3);
  DOT(f4);

  // a bigger tree
  keys += DT::LabelC(C, 2);
  DT f5(keys, "0 4 2 6 1 5 3 7");
  EXPECT(assert_equal(f5, f4, 1e-9));
  DOT(f5);
}

/* ************************************************************************** */
// Check we can create a decision tree of containers.
TEST(DecisionTree, Containers) {
  using Container = std::vector<double>;
  using StringContainerTree = DecisionTree<string, Container>;

  // Check default constructor
  StringContainerTree tree;

  // Create small two-level tree
  string A("A"), B("B");
  DT stringIntTree(B, DT(A, 0, 1), DT(A, 2, 3));

  // Check conversion
  auto container_of_int = [](const int& i) {
    Container c;
    c.emplace_back(i);
    return c;
  };
  StringContainerTree converted(stringIntTree, container_of_int);
}

/* ************************************************************************** */
// Test visit.
TEST(DecisionTree, visit) {
  // Create small two-level tree
  string A("A"), B("B");
  DT tree(B, DT(A, 0, 1), DT(A, 2, 3));
  double sum = 0.0;
  auto visitor = [&](int y) { sum += y; };
  tree.visit(visitor);
  EXPECT_DOUBLES_EQUAL(6.0, sum, 1e-9);
}

/* ************************************************************************** */
// Test visit, with Choices argument.
TEST(DecisionTree, visitWith) {
  // Create small two-level tree
  string A("A"), B("B");
  DT tree(B, DT(A, 0, 1), DT(A, 2, 3));
  double sum = 0.0;
  auto visitor = [&](const Assignment<string>& choices, int y) { sum += y; };
  tree.visitWith(visitor);
  EXPECT_DOUBLES_EQUAL(6.0, sum, 1e-9);
}

/* ************************************************************************** */
// Test fold.
TEST(DecisionTree, fold) {
  // Create small two-level tree
  string A("A"), B("B");
  DT tree(B, DT(A, 1, 1), DT(A, 2, 3));
  auto add = [](const int& y, double x) { return y + x; };
  double sum = tree.fold(add, 0.0);
  EXPECT_DOUBLES_EQUAL(6.0, sum, 1e-9);  // Note, not 7, due to pruning!
}

/* ************************************************************************** */
// Test retrieving all labels.
TEST(DecisionTree, labels) {
  // Create small two-level tree
  string A("A"), B("B");
  DT tree(B, DT(A, 0, 1), DT(A, 2, 3));
  auto labels = tree.labels();
  EXPECT_LONGS_EQUAL(2, labels.size());
}

<<<<<<< HEAD
/* ******************************************************************************** */
// Test retrieving all labels.
=======
/* ************************************************************************** */
// Test unzip method.
>>>>>>> b046ab9d
TEST(DecisionTree, unzip) {
  using DTP = DecisionTree<string, std::pair<int, string>>;
  using DT1 = DecisionTree<string, int>;
  using DT2 = DecisionTree<string, string>;

  // Create small two-level tree
  string A("A"), B("B"), C("C");
<<<<<<< HEAD
  DTP tree(B,
           DTP(A, {0, "zero"}, {1, "one"}),
           DTP(A, {2, "two"}, {1337, "l33t"})
  );
=======
  DTP tree(B, DTP(A, {0, "zero"}, {1, "one"}),
           DTP(A, {2, "two"}, {1337, "l33t"}));
>>>>>>> b046ab9d

  DT1 dt1;
  DT2 dt2;
  std::tie(dt1, dt2) = unzip(tree);
<<<<<<< HEAD
  
=======

>>>>>>> b046ab9d
  DT1 tree1(B, DT1(A, 0, 1), DT1(A, 2, 1337));
  DT2 tree2(B, DT2(A, "zero", "one"), DT2(A, "two", "l33t"));

  EXPECT(tree1.equals(dt1));
  EXPECT(tree2.equals(dt2));
}

<<<<<<< HEAD
=======
/* ************************************************************************** */
// Test thresholding.
TEST(DecisionTree, threshold) {
  // Create three level tree
  vector<DT::LabelC> keys;
  keys += DT::LabelC("C", 2), DT::LabelC("B", 2), DT::LabelC("A", 2);
  DT tree(keys, "0 1 2 3 4 5 6 7");

  // Check number of leaves equal to zero
  auto count = [](const int& value, int count) {
    return value == 0 ? count + 1 : count;
  };
  EXPECT_LONGS_EQUAL(1, tree.fold(count, 0));

  // Now threshold
  auto threshold = [](int value) { return value < 5 ? 0 : value; };
  DT thresholded(tree, threshold);

  // Check number of leaves equal to zero now = 2
  // Note: it is 2, because the pruned branches are counted as 1!
  EXPECT_LONGS_EQUAL(2, thresholded.fold(count, 0));
}

>>>>>>> b046ab9d
/* ************************************************************************* */
int main() {
  TestResult tr;
  return TestRegistry::runAllTests(tr);
}
/* ************************************************************************* */<|MERGE_RESOLUTION|>--- conflicted
+++ resolved
@@ -365,13 +365,8 @@
   EXPECT_LONGS_EQUAL(2, labels.size());
 }
 
-<<<<<<< HEAD
-/* ******************************************************************************** */
-// Test retrieving all labels.
-=======
 /* ************************************************************************** */
 // Test unzip method.
->>>>>>> b046ab9d
 TEST(DecisionTree, unzip) {
   using DTP = DecisionTree<string, std::pair<int, string>>;
   using DT1 = DecisionTree<string, int>;
@@ -379,24 +374,12 @@
 
   // Create small two-level tree
   string A("A"), B("B"), C("C");
-<<<<<<< HEAD
-  DTP tree(B,
-           DTP(A, {0, "zero"}, {1, "one"}),
-           DTP(A, {2, "two"}, {1337, "l33t"})
-  );
-=======
   DTP tree(B, DTP(A, {0, "zero"}, {1, "one"}),
            DTP(A, {2, "two"}, {1337, "l33t"}));
->>>>>>> b046ab9d
 
   DT1 dt1;
   DT2 dt2;
   std::tie(dt1, dt2) = unzip(tree);
-<<<<<<< HEAD
-  
-=======
-
->>>>>>> b046ab9d
   DT1 tree1(B, DT1(A, 0, 1), DT1(A, 2, 1337));
   DT2 tree2(B, DT2(A, "zero", "one"), DT2(A, "two", "l33t"));
 
@@ -404,8 +387,6 @@
   EXPECT(tree2.equals(dt2));
 }
 
-<<<<<<< HEAD
-=======
 /* ************************************************************************** */
 // Test thresholding.
 TEST(DecisionTree, threshold) {
@@ -429,7 +410,6 @@
   EXPECT_LONGS_EQUAL(2, thresholded.fold(count, 0));
 }
 
->>>>>>> b046ab9d
 /* ************************************************************************* */
 int main() {
   TestResult tr;
