/* ----------------------------------------------------------------------------

 * GTSAM Copyright 2010, Georgia Tech Research Corporation,
 * Atlanta, Georgia 30332-0415
 * All Rights Reserved
 * Authors: Frank Dellaert, et al. (see THANKS for the full author list)

 * See LICENSE for the license information

 * -------------------------------------------------------------------------- */

/**
 * @file    DecisionTree.h
 * @brief   Decision Tree for use in DiscreteFactors
 * @author  Frank Dellaert
 * @author  Can Erdogan
 * @date    Jan 30, 2012
 */

#pragma once

#include <gtsam/base/types.h>
#include <gtsam/discrete/Assignment.h>

#include <boost/function.hpp>
#include <functional>
#include <iostream>
#include <map>
#include <set>
#include <sstream>
#include <string>
#include <utility>
#include <vector>

namespace gtsam {

  /**
   * Decision Tree
   * L = label for variables
   * Y = function range (any algebra), e.g., bool, int, double
   */
  template<typename L, typename Y>
  class DecisionTree {
   protected:
    /// Default method for comparison of two objects of type Y.
    static bool DefaultCompare(const Y& a, const Y& b) {
      return a == b;
    }

   public:
    using LabelFormatter = std::function<std::string(L)>;
    using ValueFormatter = std::function<std::string(Y)>;
    using CompareFunc = std::function<bool(const Y&, const Y&)>;

    /** Handy typedefs for unary and binary function types */
    using Unary = std::function<Y(const Y&)>;
    using Binary = std::function<Y(const Y&, const Y&)>;

    /** A label annotated with cardinality */
    using LabelC = std::pair<L, size_t>;

    /** DTs consist of Leaf and Choice nodes, both subclasses of Node */
    struct Leaf;
    struct Choice;

    /** ------------------------ Node base class --------------------------- */
    struct Node {
      using Ptr = boost::shared_ptr<const Node>;

#ifdef DT_DEBUG_MEMORY
      static int nrNodes;
#endif

      // Constructor
      Node() {
#ifdef DT_DEBUG_MEMORY
        std::cout << ++nrNodes << " constructed " << id() << std::endl;
        std::cout.flush();
#endif
      }

      // Destructor
      virtual ~Node() {
#ifdef DT_DEBUG_MEMORY
        std::cout << --nrNodes << " destructed " << id() << std::endl;
        std::cout.flush();
#endif
      }

      // Unique ID for dot files
      const void* id() const { return this; }

      // everything else is virtual, no documentation here as internal
      virtual void print(const std::string& s,
                         const LabelFormatter& labelFormatter,
                         const ValueFormatter& valueFormatter) const = 0;
      virtual void dot(std::ostream& os, const LabelFormatter& labelFormatter,
                       const ValueFormatter& valueFormatter,
                       bool showZero) const = 0;
      virtual bool sameLeaf(const Leaf& q) const = 0;
      virtual bool sameLeaf(const Node& q) const = 0;
      virtual bool equals(const Node& other, const CompareFunc& compare =
                                                 &DefaultCompare) const = 0;
      virtual const Y& operator()(const Assignment<L>& x) const = 0;
      virtual Ptr apply(const Unary& op) const = 0;
      virtual Ptr apply_f_op_g(const Node&, const Binary&) const = 0;
      virtual Ptr apply_g_op_fL(const Leaf&, const Binary&) const = 0;
      virtual Ptr apply_g_op_fC(const Choice&, const Binary&) const = 0;
      virtual Ptr choose(const L& label, size_t index) const = 0;
      virtual bool isLeaf() const = 0;
    };
    /** ------------------------ Node base class --------------------------- */

   public:
    /** A function is a shared pointer to the root of a DT */
    using NodePtr = typename Node::Ptr;

    /// A DecisionTree just contains the root. TODO(dellaert): make protected.
    NodePtr root_;

   protected:
    /** Internal recursive function to create from keys, cardinalities, 
     * and Y values 
     */
    template<typename It, typename ValueIt>
    NodePtr create(It begin, It end, ValueIt beginY, ValueIt endY) const;

    /**
     * @brief Convert from a DecisionTree<M, X> to DecisionTree<L, Y>.
     * 
     * @tparam M The previous label type.
     * @tparam X The previous value type.
     * @param f The node pointer to the root of the previous DecisionTree.
     * @param L_of_M Functor to convert from label type M to type L.
     * @param Y_of_X Functor to convert from value type X to type Y.
     * @return NodePtr 
     */
    template <typename M, typename X>
    NodePtr convertFrom(const typename DecisionTree<M, X>::NodePtr& f,
                        std::function<L(const M&)> L_of_M,
                        std::function<Y(const X&)> Y_of_X) const;

   public:
    /// @name Standard Constructors
    /// @{

    /** Default constructor (for serialization) */
    DecisionTree();

    /** Create a constant */
    explicit DecisionTree(const Y& y);

    /** Create a new leaf function splitting on a variable */
    DecisionTree(const L& label, const Y& y1, const Y& y2);

    /** Allow Label+Cardinality for convenience */
    DecisionTree(const LabelC& label, const Y& y1, const Y& y2);

    /** Create from keys and a corresponding vector of values */
    DecisionTree(const std::vector<LabelC>& labelCs, const std::vector<Y>& ys);

    /** Create from keys and string table */
    DecisionTree(const std::vector<LabelC>& labelCs, const std::string& table);

    /** Create DecisionTree from others */
    template<typename Iterator>
    DecisionTree(Iterator begin, Iterator end, const L& label);

    /** Create DecisionTree from two others */
    DecisionTree(const L& label, const DecisionTree& f0,
                 const DecisionTree& f1);

    /**
     * @brief Convert from a different value type.
     *
     * @tparam X The previous value type.
     * @param other The DecisionTree to convert from.
     * @param Y_of_X Functor to convert from value type X to type Y.
     */
    template <typename X, typename Func>
    DecisionTree(const DecisionTree<L, X>& other, Func Y_of_X);

    /**
     * @brief Convert from a different value type X to value type Y, also transate
     * labels via map from type M to L.
     *
     * @tparam M Previous label type.
     * @tparam X Previous value type.
     * @param other The decision tree to convert.
     * @param L_of_M Map from label type M to type L.
     * @param Y_of_X Functor to convert from type X to type Y.
     */
    template <typename M, typename X, typename Func>
    DecisionTree(const DecisionTree<M, X>& other, const std::map<M, L>& map,
                 Func Y_of_X);

    /// @}
    /// @name Testable
    /// @{

    /**
     * @brief GTSAM-style print
     * 
     * @param s Prefix string.
     * @param labelFormatter Functor to format the node label.
     * @param valueFormatter Functor to format the node value.
     */
    void print(const std::string& s, const LabelFormatter& labelFormatter,
               const ValueFormatter& valueFormatter) const;

    // Testable
    bool equals(const DecisionTree& other,
                const CompareFunc& compare = &DefaultCompare) const;

    /// @}
    /// @name Standard Interface
    /// @{

    /** Make virtual */
    virtual ~DecisionTree() = default;

    /// Check if tree is empty.
    bool empty() const { return !root_; }

    /** equality */
    bool operator==(const DecisionTree& q) const;

    /** evaluate */
    const Y& operator()(const Assignment<L>& x) const;

    /**
     * @brief Visit all leaves in depth-first fashion.
     * 
     * @param f side-effect taking a value.
     * 
     * @note Due to pruning, leaves might not exhaust choices.
     * 
     * Example:
     *   int sum = 0;
     *   auto visitor = [&](int y) { sum += y; };
     *   tree.visitWith(visitor);
     */
    template <typename Func>
    void visit(Func f) const;

    /**
     * @brief Visit all leaves in depth-first fashion.
     * 
     * @param f side-effect taking an assignment and a value.
     * 
     * @note Due to pruning, leaves might not exhaust choices.
     * 
     * Example:
     *   int sum = 0;
     *   auto visitor = [&](const Assignment<L>& choices, int y) { sum += y; };
     *   tree.visitWith(visitor);
     */
    template <typename Func>
    void visitWith(Func f) const;

<<<<<<< HEAD
    /**
     * @brief Prune leaves satisfying boolean predicate `f`.
     *
     * @param predicate A functional which returns true/false given a leaf constant.
     *
     * Example:
     *  // return true if leaf value is nullptr.
     *  auto predicate = [&](const Y& value) { 
     *      if (value) {return false;} else {return true}
     *  };
     *  tree.prune(predicate);
     */
    template <typename Func>
    NodePtr prune(const NodePtr& node, Func predicate);

    /// Return the number of leaves in the tree.
    size_t nrLeaves() const {
=======
    size_t nrLeaves() {
>>>>>>> c4789793
      size_t total = 0;
      visit([&total](const Y& node) { total += 1; });
      return total;
    }

    /**
     * @brief Fold a binary function over the tree, returning accumulator.
     *
     * @tparam X type for accumulator.
     * @param f binary function: Y * X -> X returning an updated accumulator.
     * @param x0 initial value for accumulator.
     * @return X final value for accumulator.
     * 
     * @note X is always passed by value.
     * @note Due to pruning, leaves might not exhaust choices.
     * 
     * Example:
     *   auto add = [](const double& y, double x) { return y + x; };
     *   double sum = tree.fold(add, 0.0);
     */
    template <typename Func, typename X>
    X fold(Func f, X x0) const;

    /** Retrieve all unique labels as a set. */
    std::set<L> labels() const;

    /** apply Unary operation "op" to f */
    DecisionTree apply(const Unary& op) const;

    /** apply binary operation "op" to f and g */
    DecisionTree apply(const DecisionTree& g, const Binary& op) const;

    /** create a new function where value(label)==index
     * It's like "restrict" in Darwiche09book pg329, 330? */
    DecisionTree choose(const L& label, size_t index) const {
      NodePtr newRoot = root_->choose(label, index);
      return DecisionTree(newRoot);
    }

    /** combine subtrees on key with binary operation "op" */
    DecisionTree combine(const L& label, size_t cardinality,
                         const Binary& op) const;

    /** combine with LabelC for convenience */
    DecisionTree combine(const LabelC& labelC, const Binary& op) const {
      return combine(labelC.first, labelC.second, op);
    }

    /** output to graphviz format, stream version */
    void dot(std::ostream& os, const LabelFormatter& labelFormatter,
             const ValueFormatter& valueFormatter, bool showZero = true) const;

    /** output to graphviz format, open a file */
    void dot(const std::string& name, const LabelFormatter& labelFormatter,
             const ValueFormatter& valueFormatter, bool showZero = true) const;

    /** output to graphviz format string */
    std::string dot(const LabelFormatter& labelFormatter,
                    const ValueFormatter& valueFormatter,
                    bool showZero = true) const;

    /// @name Advanced Interface
    /// @{

    // internal use only
    explicit DecisionTree(const NodePtr& root);

    // internal use only
    template<typename Iterator> NodePtr
    compose(Iterator begin, Iterator end, const L& label) const;

    /// @}
  };  // DecisionTree

  /** free versions of apply */

  /// Apply unary operator `op` to DecisionTree `f`.
  template<typename L, typename Y>
  DecisionTree<L, Y> apply(const DecisionTree<L, Y>& f,
      const typename DecisionTree<L, Y>::Unary& op) {
    return f.apply(op);
  }

  /// Apply binary operator `op` to DecisionTree `f`.
  template<typename L, typename Y>
  DecisionTree<L, Y> apply(const DecisionTree<L, Y>& f,
      const DecisionTree<L, Y>& g,
      const typename DecisionTree<L, Y>::Binary& op) {
    return f.apply(g, op);
  }

  /**
   * @brief unzip a DecisionTree with `std::pair` values.
   * 
   * @param input the DecisionTree with `(T1,T2)` values.
   * @return a pair of DecisionTree on T1 and T2, respectively.
   */
  template <typename L, typename T1, typename T2>
  std::pair<DecisionTree<L, T1>, DecisionTree<L, T2> > unzip(
      const DecisionTree<L, std::pair<T1, T2> >& input) {
    return std::make_pair(
        DecisionTree<L, T1>(input, [](std::pair<T1, T2> i) { return i.first; }),
        DecisionTree<L, T2>(input,
                            [](std::pair<T1, T2> i) { return i.second; }));
  }

}  // namespace gtsam<|MERGE_RESOLUTION|>--- conflicted
+++ resolved
@@ -258,27 +258,8 @@
     template <typename Func>
     void visitWith(Func f) const;
 
-<<<<<<< HEAD
-    /**
-     * @brief Prune leaves satisfying boolean predicate `f`.
-     *
-     * @param predicate A functional which returns true/false given a leaf constant.
-     *
-     * Example:
-     *  // return true if leaf value is nullptr.
-     *  auto predicate = [&](const Y& value) { 
-     *      if (value) {return false;} else {return true}
-     *  };
-     *  tree.prune(predicate);
-     */
-    template <typename Func>
-    NodePtr prune(const NodePtr& node, Func predicate);
-
     /// Return the number of leaves in the tree.
     size_t nrLeaves() const {
-=======
-    size_t nrLeaves() {
->>>>>>> c4789793
       size_t total = 0;
       visit([&total](const Y& node) { total += 1; });
       return total;
