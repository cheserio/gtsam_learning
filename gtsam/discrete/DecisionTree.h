--- conflicted
+++ resolved
@@ -262,15 +262,7 @@
     void visitWith(Func f) const;
 
     /// Return the number of leaves in the tree.
-<<<<<<< HEAD
-    size_t nrLeaves() const {
-      size_t total = 0;
-      visit([&total](const Y& node) { total += 1; });
-      return total;
-    }
-=======
     size_t nrLeaves() const;
->>>>>>> b2ec9b01
 
     /**
      * @brief Fold a binary function over the tree, returning accumulator.
