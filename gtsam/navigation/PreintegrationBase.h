/* ----------------------------------------------------------------------------

 * GTSAM Copyright 2010, Georgia Tech Research Corporation,
 * Atlanta, Georgia 30332-0415
 * All Rights Reserved
 * Authors: Frank Dellaert, et al. (see THANKS for the full author list)

 * See LICENSE for the license information

 * -------------------------------------------------------------------------- */

/**
 *  @file  PreintegrationBase.h
 *  @author Luca Carlone
 *  @author Stephen Williams
 *  @author Richard Roberts
 *  @author Vadim Indelman
 *  @author David Jensen
 *  @author Frank Dellaert
 **/

#pragma once

#include <gtsam/navigation/PreintegratedRotation.h>
#include <gtsam/navigation/NavState.h>
#include <gtsam/navigation/ImuBias.h>
#include <boost/make_shared.hpp>

namespace gtsam {

/// @deprecated
struct PoseVelocityBias {
  Pose3 pose;
  Vector3 velocity;
  imuBias::ConstantBias bias;
  PoseVelocityBias(const Pose3& _pose, const Vector3& _velocity,
      const imuBias::ConstantBias _bias) :
      pose(_pose), velocity(_velocity), bias(_bias) {
  }
  PoseVelocityBias(const NavState& navState, const imuBias::ConstantBias _bias) :
      pose(navState.pose()), velocity(navState.velocity()), bias(_bias) {
  }
  NavState navState() const {
    return NavState(pose, velocity);
  }
};

/**
 * PreintegrationBase is the base class for PreintegratedMeasurements
 * (in ImuFactor) and CombinedPreintegratedMeasurements (in CombinedImuFactor).
 * It includes the definitions of the preintegrated variables and the methods
 * to access, print, and compare them.
 */
class PreintegrationBase {

public:

  /// Parameters for pre-integration:
  /// Usage: Create just a single Params and pass a shared pointer to the constructor
  struct Params: PreintegratedRotation::Params {
    Matrix3 accelerometerCovariance; ///< continuous-time "Covariance" of accelerometer
    Matrix3 integrationCovariance; ///< continuous-time "Covariance" describing integration uncertainty
    bool use2ndOrderCoriolis; ///< Whether to use second order Coriolis integration
    Vector3 n_gravity; ///< Gravity vector in nav frame

    /// The Params constructor insists on getting the navigation frame gravity vector
    /// For convenience, two commonly used conventions are provided by named constructors below
    Params(const Vector3& n_gravity) :
        accelerometerCovariance(I_3x3), integrationCovariance(I_3x3), use2ndOrderCoriolis(
            false), n_gravity(n_gravity) {
    }

    // Default Params for a Z-down navigation frame, such as NED: gravity points along positive Z-axis
    static boost::shared_ptr<Params> MakeSharedD(double g = 9.81) {
      return boost::make_shared<Params>(Vector3(0, 0, g));
    }

    // Default Params for a Z-up navigation frame, such as ENU: gravity points along negative Z-axis
    static boost::shared_ptr<Params> MakeSharedU(double g = 9.81) {
      return boost::make_shared<Params>(Vector3(0, 0, -g));
    }

    void print(const std::string& s) const;

  protected:
    /// Default constructor for serialization only: uninitialized!
    Params();

    /** Serialization function */
    friend class boost::serialization::access;
    template<class ARCHIVE>
    void serialize(ARCHIVE & ar, const unsigned int /*version*/) {
      ar & BOOST_SERIALIZATION_BASE_OBJECT_NVP(PreintegratedRotation::Params);
      ar & BOOST_SERIALIZATION_NVP(accelerometerCovariance);
      ar & BOOST_SERIALIZATION_NVP(integrationCovariance);
      ar & BOOST_SERIALIZATION_NVP(use2ndOrderCoriolis);
      ar & BOOST_SERIALIZATION_NVP(n_gravity);
    }
  };

protected:

  /// Parameters
  boost::shared_ptr<Params> p_;

  /// Acceleration and gyro bias used for preintegration
  imuBias::ConstantBias biasHat_;

  /// Time interval from i to j
  double deltaTij_;

  /**
   * Preintegrated navigation state, from frame i to frame j
   * Note: relative position does not take into account velocity at time i, see deltap+, in [2]
   * Note: velocity is now also in frame i, as opposed to deltaVij in [2]
   */
  NavState deltaXij_;

<<<<<<< HEAD
=======
  /// Parameters. Declared mutable only for deprecated predict method.
  mutable boost::shared_ptr<Params> p_;

  /// Acceleration and gyro bias used for preintegration
  imuBias::ConstantBias biasHat_;

>>>>>>> 8e1041c5
  Matrix3 delRdelBiasOmega_; ///< Jacobian of preintegrated rotation w.r.t. angular rate bias
  Matrix3 delPdelBiasAcc_;   ///< Jacobian of preintegrated position w.r.t. acceleration bias
  Matrix3 delPdelBiasOmega_; ///< Jacobian of preintegrated position w.r.t. angular rate bias
  Matrix3 delVdelBiasAcc_;   ///< Jacobian of preintegrated velocity w.r.t. acceleration bias
  Matrix3 delVdelBiasOmega_; ///< Jacobian of preintegrated velocity w.r.t. angular rate bias

  /// Default constructor for serialization
  PreintegrationBase() {
  }

public:

  /// @name Constructors
  /// @{

  /**
   *  Constructor, initializes the variables in the base class
   *  @param p    Parameters, typically fixed in a single application
   *  @param bias Current estimate of acceleration and rotation rate biases
   */
  PreintegrationBase(const boost::shared_ptr<Params>& p,
      const imuBias::ConstantBias& biasHat = imuBias::ConstantBias()) :
      p_(p), biasHat_(biasHat) {
    resetIntegration();
  }

  /**
   *  Constructor which takes in all members for generic construction
   */
  PreintegrationBase(const boost::shared_ptr<Params>& p, const imuBias::ConstantBias& biasHat,
                     double deltaTij, const NavState& deltaXij, const Matrix3& delPdelBiasAcc,
                     const Matrix3& delPdelBiasOmega, const Matrix3& delVdelBiasAcc,
                     const Matrix3& delVdelBiasOmega)
      : p_(p),
        biasHat_(biasHat),
        deltaTij_(deltaTij),
        deltaXij_(deltaXij),
        delPdelBiasAcc_(delPdelBiasAcc),
        delPdelBiasOmega_(delPdelBiasOmega),
        delVdelBiasAcc_(delVdelBiasAcc),
        delVdelBiasOmega_(delVdelBiasOmega) {}
  /// @}

  /// @name Basic utilities
  /// @{
  /// Re-initialize PreintegratedMeasurements
  void resetIntegration();

  /// check parameters equality: checks whether shared pointer points to same Params object.
  bool matchesParamsWith(const PreintegrationBase& other) const {
    return p_ == other.p_;
  }

  /// shared pointer to params
  const boost::shared_ptr<Params>& params() const {
    return p_;
  }

  /// const reference to params
  const Params& p() const {
    return *boost::static_pointer_cast<Params>(p_);
  }

  void set_body_P_sensor(const Pose3& body_P_sensor) {
    p_->body_P_sensor = body_P_sensor;
  }
  /// @}

  /// @name Instance variables access
  /// @{
  const NavState& deltaXij() const {
    return deltaXij_;
  }
  const double& deltaTij() const {
    return deltaTij_;
  }
  const Rot3& deltaRij() const {
    return deltaXij_.attitude();
  }
  Vector3 deltaPij() const {
    return deltaXij_.position().vector();
  }
  Vector3 deltaVij() const {
    return deltaXij_.velocity();
  }
  const imuBias::ConstantBias& biasHat() const {
    return biasHat_;
  }
  const Matrix3& delRdelBiasOmega() const {
    return delRdelBiasOmega_;
  }
  const Matrix3& delPdelBiasAcc() const {
    return delPdelBiasAcc_;
  }
  const Matrix3& delPdelBiasOmega() const {
    return delPdelBiasOmega_;
  }
  const Matrix3& delVdelBiasAcc() const {
    return delVdelBiasAcc_;
  }
  const Matrix3& delVdelBiasOmega() const {
    return delVdelBiasOmega_;
  }
  // Exposed for MATLAB
  Vector6 biasHatVector() const {
    return biasHat_.vector();
  }
  /// @}

  /// @name Testable
  /// @{
  void print(const std::string& s) const;
  bool equals(const PreintegrationBase& other, double tol) const;
  /// @}

  /// @name Main functionality
  /// @{

  /// Subtract estimate and correct for sensor pose
  /// Compute the derivatives due to non-identity body_P_sensor (rotation and centrifugal acc)
  /// Ignore D_correctedOmega_measuredAcc as it is trivially zero
  std::pair<Vector3, Vector3> correctMeasurementsByBiasAndSensorPose(
      const Vector3& j_measuredAcc, const Vector3& j_measuredOmega,
      OptionalJacobian<3, 3> D_correctedAcc_measuredAcc = boost::none,
      OptionalJacobian<3, 3> D_correctedAcc_measuredOmega = boost::none,
      OptionalJacobian<3, 3> D_correctedOmega_measuredOmega = boost::none) const;

  /// Calculate the updated preintegrated measurement, does not modify
  /// It takes measured quantities in the j frame
  NavState updatedDeltaXij(const Vector3& j_measuredAcc,
      const Vector3& j_measuredOmega, const double dt,
      OptionalJacobian<9, 9> D_updated_current = boost::none,
      OptionalJacobian<9, 3> D_updated_measuredAcc = boost::none,
      OptionalJacobian<9, 3> D_updated_measuredOmega = boost::none) const;

  /// Update preintegrated measurements and get derivatives
  /// It takes measured quantities in the j frame
  void update(const Vector3& j_measuredAcc, const Vector3& j_measuredOmega,
      const double deltaT, Matrix3* D_incrR_integratedOmega, Matrix9* D_updated_current,
      Matrix93* D_udpated_measuredAcc, Matrix93* D_updated_measuredOmega);

  /// Given the estimate of the bias, return a NavState tangent vector
  /// summarizing the preintegrated IMU measurements so far
  Vector9 biasCorrectedDelta(const imuBias::ConstantBias& bias_i,
      OptionalJacobian<9, 6> H = boost::none) const;

  /// Predict state at time j
  NavState predict(const NavState& state_i, const imuBias::ConstantBias& bias_i,
      OptionalJacobian<9, 9> H1 = boost::none, OptionalJacobian<9, 6> H2 =
          boost::none) const;

  /// Compute errors w.r.t. preintegrated measurements and jacobians wrt pose_i, vel_i, bias_i, pose_j, bias_j
  Vector9 computeErrorAndJacobians(const Pose3& pose_i, const Vector3& vel_i,
      const Pose3& pose_j, const Vector3& vel_j,
      const imuBias::ConstantBias& bias_i, OptionalJacobian<9, 6> H1 =
          boost::none, OptionalJacobian<9, 3> H2 = boost::none,
      OptionalJacobian<9, 6> H3 = boost::none, OptionalJacobian<9, 3> H4 =
          boost::none, OptionalJacobian<9, 6> H5 = boost::none) const;

  /// @}

  /// @name Deprecated
  /// @{

  /// @deprecated predict
  PoseVelocityBias predict(const Pose3& pose_i, const Vector3& vel_i,
      const imuBias::ConstantBias& bias_i, const Vector3& n_gravity,
      const Vector3& omegaCoriolis, const bool use2ndOrderCoriolis = false) const;

  /// @}

private:
  /** Serialization function */
  friend class boost::serialization::access;
  template<class ARCHIVE>
  void serialize(ARCHIVE & ar, const unsigned int /*version*/) {
    ar & BOOST_SERIALIZATION_NVP(p_);
    ar & BOOST_SERIALIZATION_NVP(deltaTij_);
    ar & BOOST_SERIALIZATION_NVP(deltaXij_);
    ar & BOOST_SERIALIZATION_NVP(biasHat_);
    ar & BOOST_SERIALIZATION_NVP(delRdelBiasOmega_);
    ar & BOOST_SERIALIZATION_NVP(delPdelBiasAcc_);
    ar & BOOST_SERIALIZATION_NVP(delPdelBiasOmega_);
    ar & BOOST_SERIALIZATION_NVP(delVdelBiasAcc_);
    ar & BOOST_SERIALIZATION_NVP(delVdelBiasOmega_);
  }
};

} /// namespace gtsam<|MERGE_RESOLUTION|>--- conflicted
+++ resolved
@@ -100,8 +100,8 @@
 
 protected:
 
-  /// Parameters
-  boost::shared_ptr<Params> p_;
+  /// Parameters. Declared mutable only for deprecated predict method.
+  mutable boost::shared_ptr<Params> p_;
 
   /// Acceleration and gyro bias used for preintegration
   imuBias::ConstantBias biasHat_;
@@ -116,15 +116,6 @@
    */
   NavState deltaXij_;
 
-<<<<<<< HEAD
-=======
-  /// Parameters. Declared mutable only for deprecated predict method.
-  mutable boost::shared_ptr<Params> p_;
-
-  /// Acceleration and gyro bias used for preintegration
-  imuBias::ConstantBias biasHat_;
-
->>>>>>> 8e1041c5
   Matrix3 delRdelBiasOmega_; ///< Jacobian of preintegrated rotation w.r.t. angular rate bias
   Matrix3 delPdelBiasAcc_;   ///< Jacobian of preintegrated position w.r.t. acceleration bias
   Matrix3 delPdelBiasOmega_; ///< Jacobian of preintegrated position w.r.t. angular rate bias
