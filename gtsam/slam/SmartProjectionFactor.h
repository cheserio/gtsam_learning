/* ----------------------------------------------------------------------------

 * GTSAM Copyright 2010, Georgia Tech Research Corporation,
 * Atlanta, Georgia 30332-0415
 * All Rights Reserved
 * Authors: Frank Dellaert, et al. (see THANKS for the full author list)

 * See LICENSE for the license information

 * -------------------------------------------------------------------------- */

/**
 * @file   SmartProjectionFactor.h
 * @brief  Smart factor on cameras (pose + calibration)
 * @author Luca Carlone
 * @author Zsolt Kira
 * @author Frank Dellaert
 */

#pragma once

#include <gtsam/slam/SmartFactorBase.h>
#include <gtsam/slam/SmartFactorParams.h>

#include <gtsam/geometry/triangulation.h>
#include <gtsam/inference/Symbol.h>
#include <gtsam/slam/dataset.h>

#include <boost/optional.hpp>
#include <boost/make_shared.hpp>
#include <vector>

namespace gtsam {

/**
 * SmartProjectionFactor: triangulates point and keeps an estimate of it around.
 * This factor operates with monocular cameras, where a camera is expected to
 * behave like PinholeCamera or PinholePose. This factor is intended
 * to be used directly with PinholeCamera, which optimizes the camera pose
 * and calibration. This also requires that values contains the involved
 * cameras (instead of poses and calibrations separately).
 * If the calibration is fixed use SmartProjectionPoseFactor instead!
 */
template<class CAMERA>
class SmartProjectionFactor: public SmartFactorBase<CAMERA> {

public:

private:
  typedef SmartFactorBase<CAMERA> Base;
  typedef SmartProjectionFactor<CAMERA> This;
  typedef SmartProjectionFactor<CAMERA> SmartProjectionCameraFactor;

protected:

  /// @name Parameters
  /// @{
  SmartProjectionParams params_;
  /// @}

  /// @name Caching triangulation
  /// @{
  mutable TriangulationResult result_; ///< result from triangulateSafe
  mutable std::vector<Pose3, Eigen::aligned_allocator<Pose3> >
      cameraPosesTriangulation_;  ///< current triangulation poses
  /// @}

 public:

  /// shorthand for a smart pointer to a factor
  typedef std::shared_ptr<This> shared_ptr;

  /// shorthand for a set of cameras
  typedef CAMERA Camera;
  typedef CameraSet<CAMERA> Cameras;

  /**
   * Default constructor, only for serialization
   */
  SmartProjectionFactor() {}

  /**
   * Constructor
   * @param sharedNoiseModel isotropic noise model for the 2D feature measurements
   * @param params parameters for the smart projection factors
   */
  SmartProjectionFactor(
      const SharedNoiseModel& sharedNoiseModel,
      const SmartProjectionParams& params = SmartProjectionParams())
      : Base(sharedNoiseModel),
        params_(params),
        result_(TriangulationResult::Degenerate()) {}

  /** Virtual destructor */
  ~SmartProjectionFactor() override {
  }

  /**
   * print
   * @param s optional string naming the factor
   * @param keyFormatter optional formatter useful for printing Symbols
   */
  void print(const std::string& s = "", const KeyFormatter& keyFormatter =
      DefaultKeyFormatter) const override {
    std::cout << s << "SmartProjectionFactor\n";
    std::cout << "linearizationMode: " << params_.linearizationMode
        << std::endl;
    std::cout << "triangulationParameters:\n" << params_.triangulation
        << std::endl;
    std::cout << "result:\n" << result_ << std::endl;
    Base::print("", keyFormatter);
  }

  /// equals
  bool equals(const NonlinearFactor& p, double tol = 1e-9) const override {
    const This *e = dynamic_cast<const This*>(&p);
    return e && params_.linearizationMode == e->params_.linearizationMode
        && Base::equals(p, tol);
  }

  /**
   * @brief Check if the new linearization point is the same as the one used for
   * previous triangulation.
   *
   * @param cameras
   * @return true if we need to re-triangulate.
   */
  bool decideIfTriangulate(const Cameras& cameras) const {
    // Several calls to linearize will be done from the same linearization
    // point, hence it is not needed to re-triangulate. Note that this is not
    // yet "selecting linearization", that will come later, and we only check if
    // the current linearization is the "same" (up to tolerance) w.r.t. the last
    // time we triangulated the point.

    size_t m = cameras.size();

    bool retriangulate = false;

    // Definitely true if we do not have a previous linearization point or the
    // new linearization point includes more poses.
    if (cameraPosesTriangulation_.empty()
        || cameras.size() != cameraPosesTriangulation_.size())
      retriangulate = true;

    // Otherwise, check poses against cache.
    if (!retriangulate) {
      for (size_t i = 0; i < cameras.size(); i++) {
        if (!cameras[i].pose().equals(cameraPosesTriangulation_[i],
            params_.retriangulationThreshold)) {
          retriangulate = true; // at least two poses are different, hence we retriangulate
          break;
        }
      }
    }

    // Store the current poses used for triangulation if we will re-triangulate.
    if (retriangulate) { 
      cameraPosesTriangulation_.clear();
      cameraPosesTriangulation_.reserve(m);
      for (size_t i = 0; i < m; i++)
        // cameraPosesTriangulation_[i] = cameras[i].pose();
        cameraPosesTriangulation_.push_back(cameras[i].pose());
    }

    return retriangulate;
  }

  /**
   * @brief Call gtsam::triangulateSafe iff we need to re-triangulate.
   * 
   * @param cameras 
   * @return TriangulationResult 
   */
  TriangulationResult triangulateSafe(const Cameras& cameras) const {

    size_t m = cameras.size();
    if (m < 2) // if we have a single pose the corresponding factor is uninformative
      return TriangulationResult::Degenerate();

    bool retriangulate = decideIfTriangulate(cameras);
    if (retriangulate)
      result_ = gtsam::triangulateSafe(cameras, this->measured_,
          params_.triangulation);
    return result_;
  }

  /**
   * @brief Possibly re-triangulate before calculating Jacobians.
   * 
   * @param cameras 
   * @return true if we could safely triangulate
   */
  bool triangulateForLinearize(const Cameras& cameras) const {
    triangulateSafe(cameras); // imperative, might reset result_
    return bool(result_);
  }

<<<<<<< HEAD
  /// linearize returns a Hessianfactor that is an approximation of error(p)
  std::shared_ptr<RegularHessianFactor<Base::Dim> > createHessianFactor(
      const Cameras& cameras, const double lambda = 0.0, bool diagonalDamping =
          false) const {

=======
  /// Create a Hessianfactor that is an approximation of error(p).
  boost::shared_ptr<RegularHessianFactor<Base::Dim> > createHessianFactor(
      const Cameras& cameras, const double lambda = 0.0,
      bool diagonalDamping = false) const {
>>>>>>> fa28bbb9
    size_t numKeys = this->keys_.size();
    // Create structures for Hessian Factors
    KeyVector js;
    std::vector<Matrix> Gs(numKeys * (numKeys + 1) / 2);
    std::vector<Vector> gs(numKeys);

    if (this->measured_.size() != cameras.size())
      throw std::runtime_error(
          "SmartProjectionHessianFactor: this->measured_"
          ".size() inconsistent with input");

    triangulateSafe(cameras);

    if (params_.degeneracyMode == ZERO_ON_DEGENERACY && !result_) {
      // failed: return"empty" Hessian
<<<<<<< HEAD
      for(Matrix& m: Gs)
        m = Matrix::Zero(Base::Dim, Base::Dim);
      for(Vector& v: gs)
        v = Vector::Zero(Base::Dim);
      return std::make_shared<RegularHessianFactor<Base::Dim> >(this->keys_,
          Gs, gs, 0.0);
=======
      for (Matrix& m : Gs) m = Matrix::Zero(Base::Dim, Base::Dim);
      for (Vector& v : gs) v = Vector::Zero(Base::Dim);
      return boost::make_shared<RegularHessianFactor<Base::Dim> >(this->keys_,
                                                                  Gs, gs, 0.0);
>>>>>>> fa28bbb9
    }

    // Jacobian could be 3D Point3 OR 2D Unit3, difference is E.cols().
    typename Base::FBlocks Fs;
    Matrix E;
    Vector b;
    computeJacobiansWithTriangulatedPoint(Fs, E, b, cameras);

    // Whiten using noise model
    Base::whitenJacobians(Fs, E, b);

    // build augmented hessian
    SymmetricBlockMatrix augmentedHessian =  //
        Cameras::SchurComplement(Fs, E, b, lambda, diagonalDamping);

<<<<<<< HEAD
    return std::make_shared<RegularHessianFactor<Base::Dim> >(this->keys_,
        augmentedHessian);
  }

  // create factor
  std::shared_ptr<RegularImplicitSchurFactor<CAMERA> > createRegularImplicitSchurFactor(
=======
    return boost::make_shared<RegularHessianFactor<Base::Dim> >(
        this->keys_, augmentedHessian);
  }

  // Create RegularImplicitSchurFactor factor.
  boost::shared_ptr<RegularImplicitSchurFactor<CAMERA> > createRegularImplicitSchurFactor(
>>>>>>> fa28bbb9
      const Cameras& cameras, double lambda) const {
    if (triangulateForLinearize(cameras))
      return Base::createRegularImplicitSchurFactor(cameras, *result_, lambda);
    else
      // failed: return empty
      return std::shared_ptr<RegularImplicitSchurFactor<CAMERA> >();
  }

<<<<<<< HEAD
  /// create factor
  std::shared_ptr<JacobianFactorQ<Base::Dim, 2> > createJacobianQFactor(
=======
  /// Create JacobianFactorQ factor.
  boost::shared_ptr<JacobianFactorQ<Base::Dim, 2> > createJacobianQFactor(
>>>>>>> fa28bbb9
      const Cameras& cameras, double lambda) const {
    if (triangulateForLinearize(cameras))
      return Base::createJacobianQFactor(cameras, *result_, lambda);
    else
      // failed: return empty
      return std::make_shared<JacobianFactorQ<Base::Dim, 2> >(this->keys_);
  }

<<<<<<< HEAD
  /// Create a factor, takes values
  std::shared_ptr<JacobianFactorQ<Base::Dim, 2> > createJacobianQFactor(
=======
  /// Create JacobianFactorQ factor, takes values.
  boost::shared_ptr<JacobianFactorQ<Base::Dim, 2> > createJacobianQFactor(
>>>>>>> fa28bbb9
      const Values& values, double lambda) const {
    return createJacobianQFactor(this->cameras(values), lambda);
  }

<<<<<<< HEAD
  /// different (faster) way to compute Jacobian factor
  std::shared_ptr<JacobianFactor> createJacobianSVDFactor(
=======
  /// Different (faster) way to compute a JacobianFactorSVD factor.
  boost::shared_ptr<JacobianFactor> createJacobianSVDFactor(
>>>>>>> fa28bbb9
      const Cameras& cameras, double lambda) const {
    if (triangulateForLinearize(cameras))
      return Base::createJacobianSVDFactor(cameras, *result_, lambda);
    else
      // failed: return empty
      return std::make_shared<JacobianFactorSVD<Base::Dim, 2> >(this->keys_);
  }

<<<<<<< HEAD
  /// linearize to a Hessianfactor
  virtual std::shared_ptr<RegularHessianFactor<Base::Dim> > linearizeToHessian(
=======
  /// Linearize to a Hessianfactor.
  virtual boost::shared_ptr<RegularHessianFactor<Base::Dim> > linearizeToHessian(
>>>>>>> fa28bbb9
      const Values& values, double lambda = 0.0) const {
    return createHessianFactor(this->cameras(values), lambda);
  }

<<<<<<< HEAD
  /// linearize to an Implicit Schur factor
  virtual std::shared_ptr<RegularImplicitSchurFactor<CAMERA> > linearizeToImplicit(
=======
  /// Linearize to an Implicit Schur factor.
  virtual boost::shared_ptr<RegularImplicitSchurFactor<CAMERA> > linearizeToImplicit(
>>>>>>> fa28bbb9
      const Values& values, double lambda = 0.0) const {
    return createRegularImplicitSchurFactor(this->cameras(values), lambda);
  }

<<<<<<< HEAD
  /// linearize to a JacobianfactorQ
  virtual std::shared_ptr<JacobianFactorQ<Base::Dim, 2> > linearizeToJacobian(
=======
  /// Linearize to a JacobianfactorQ.
  virtual boost::shared_ptr<JacobianFactorQ<Base::Dim, 2> > linearizeToJacobian(
>>>>>>> fa28bbb9
      const Values& values, double lambda = 0.0) const {
    return createJacobianQFactor(this->cameras(values), lambda);
  }

  /**
   * Linearize to Gaussian Factor
   * @param values Values structure which must contain camera poses for this factor
   * @return a Gaussian factor
   */
  std::shared_ptr<GaussianFactor> linearizeDamped(const Cameras& cameras,
      const double lambda = 0.0) const {
    // depending on flag set on construction we may linearize to different linear factors
    switch (params_.linearizationMode) {
    case HESSIAN:
      return createHessianFactor(cameras, lambda);
    case IMPLICIT_SCHUR:
      return createRegularImplicitSchurFactor(cameras, lambda);
    case JACOBIAN_SVD:
      return createJacobianSVDFactor(cameras, lambda);
    case JACOBIAN_Q:
      return createJacobianQFactor(cameras, lambda);
    default:
      throw std::runtime_error("SmartFactorlinearize: unknown mode");
    }
  }

  /**
   * Linearize to Gaussian Factor
   * @param values Values structure which must contain camera poses for this factor
   * @return a Gaussian factor
   */
  std::shared_ptr<GaussianFactor> linearizeDamped(const Values& values,
      const double lambda = 0.0) const {
    // depending on flag set on construction we may linearize to different linear factors
    Cameras cameras = this->cameras(values);
    return linearizeDamped(cameras, lambda);
  }

  /// linearize
  std::shared_ptr<GaussianFactor> linearize(
      const Values& values) const override {
    return linearizeDamped(values);
  }

  /**
   * Triangulate and compute derivative of error with respect to point
   * @return whether triangulation worked
   */
  bool triangulateAndComputeE(Matrix& E, const Cameras& cameras) const {
    bool nonDegenerate = triangulateForLinearize(cameras);
    if (nonDegenerate)
      cameras.project2(*result_, boost::none, E);
    return nonDegenerate;
  }

  /**
   * Triangulate and compute derivative of error with respect to point
   * @return whether triangulation worked
   */
  bool triangulateAndComputeE(Matrix& E, const Values& values) const {
    Cameras cameras = this->cameras(values);
    return triangulateAndComputeE(E, cameras);
  }

  /// Compute F, E only (called below in both vanilla and SVD versions)
  /// Assumes the point has been computed
  /// Note E can be 2m*3 or 2m*2, in case point is degenerate
  void computeJacobiansWithTriangulatedPoint(
      typename Base::FBlocks& Fs, Matrix& E, Vector& b,
      const Cameras& cameras) const {

    if (!result_) {
      // Handle degeneracy
      // TODO check flag whether we should do this
      Unit3 backProjected = cameras[0].backprojectPointAtInfinity(
          this->measured_.at(0));
      Base::computeJacobians(Fs, E, b, cameras, backProjected);
    } else {
      // valid result: just return Base version
      Base::computeJacobians(Fs, E, b, cameras, *result_);
    }
  }

  /// Version that takes values, and creates the point
  bool triangulateAndComputeJacobians(
      typename Base::FBlocks& Fs, Matrix& E, Vector& b,
      const Values& values) const {
    Cameras cameras = this->cameras(values);
    bool nonDegenerate = triangulateForLinearize(cameras);
    if (nonDegenerate)
      computeJacobiansWithTriangulatedPoint(Fs, E, b, cameras);
    return nonDegenerate;
  }

  /// takes values
  bool triangulateAndComputeJacobiansSVD(
      typename Base::FBlocks& Fs, Matrix& Enull, Vector& b,
      const Values& values) const {
    Cameras cameras = this->cameras(values);
    bool nonDegenerate = triangulateForLinearize(cameras);
    if (nonDegenerate)
      Base::computeJacobiansSVD(Fs, Enull, b, cameras, *result_);
    return nonDegenerate;
  }

  /// Calculate vector of re-projection errors, before applying noise model
  Vector reprojectionErrorAfterTriangulation(const Values& values) const {
    Cameras cameras = this->cameras(values);
    bool nonDegenerate = triangulateForLinearize(cameras);
    if (nonDegenerate)
      return Base::unwhitenedError(cameras, *result_);
    else
      return Vector::Zero(cameras.size() * 2);
  }

  /**
   * Calculate the error of the factor.
   * This is the log-likelihood, e.g. \f$ 0.5(h(x)-z)^2/\sigma^2 \f$ in case of Gaussian.
   * In this class, we take the raw prediction error \f$ h(x)-z \f$, ask the noise model
   * to transform it to \f$ (h(x)-z)^2/\sigma^2 \f$, and then multiply by 0.5.
   */
  double totalReprojectionError(const Cameras& cameras,
      boost::optional<Point3> externalPoint = boost::none) const {

    if (externalPoint)
      result_ = TriangulationResult(*externalPoint);
    else
      result_ = triangulateSafe(cameras);

    if (result_)
      // All good, just use version in base class
      return Base::totalReprojectionError(cameras, *result_);
    else if (params_.degeneracyMode == HANDLE_INFINITY) {
      // Otherwise, manage the exceptions with rotation-only factors
      Unit3 backprojected = cameras.front().backprojectPointAtInfinity(
          this->measured_.at(0));
      return Base::totalReprojectionError(cameras, backprojected);
    } else
      // if we don't want to manage the exceptions we discard the factor
      return 0.0;
  }

  /// Calculate total reprojection error
  double error(const Values& values) const override {
    if (this->active(values)) {
      return totalReprojectionError(Base::cameras(values));
    } else { // else of active flag
      return 0.0;
    }
  }

  /** return the landmark */
  TriangulationResult point() const {
    return result_;
  }

  /** COMPUTE the landmark */
  TriangulationResult point(const Values& values) const {
    Cameras cameras = this->cameras(values);
    return triangulateSafe(cameras);
  }

  /// Is result valid?
  bool isValid() const { return result_.valid(); }

  /** return the degenerate state */
  bool isDegenerate() const { return result_.degenerate(); }

  /** return the cheirality status flag */
  bool isPointBehindCamera() const { return result_.behindCamera(); }

  /** return the outlier state */
  bool isOutlier() const { return result_.outlier(); }

  /** return the farPoint state */
  bool isFarPoint() const { return result_.farPoint(); }

 private:

  /// Serialization function
  friend class cereal::access;
  template<class ARCHIVE>
  void serialize(ARCHIVE & ar, const unsigned int version) {
    ar & cereal::virtual_base_class<Base>(this);
    ar & CEREAL_NVP(params_);
    ar & CEREAL_NVP(result_);
    ar & CEREAL_NVP(cameraPosesTriangulation_);
  }
}
;

/// traits
template<class CAMERA>
struct traits<SmartProjectionFactor<CAMERA> > : public Testable<
    SmartProjectionFactor<CAMERA> > {
};

} // \ namespace gtsam<|MERGE_RESOLUTION|>--- conflicted
+++ resolved
@@ -195,18 +195,10 @@
     return bool(result_);
   }
 
-<<<<<<< HEAD
-  /// linearize returns a Hessianfactor that is an approximation of error(p)
+  /// Create a Hessianfactor that is an approximation of error(p).
   std::shared_ptr<RegularHessianFactor<Base::Dim> > createHessianFactor(
-      const Cameras& cameras, const double lambda = 0.0, bool diagonalDamping =
-          false) const {
-
-=======
-  /// Create a Hessianfactor that is an approximation of error(p).
-  boost::shared_ptr<RegularHessianFactor<Base::Dim> > createHessianFactor(
       const Cameras& cameras, const double lambda = 0.0,
       bool diagonalDamping = false) const {
->>>>>>> fa28bbb9
     size_t numKeys = this->keys_.size();
     // Create structures for Hessian Factors
     KeyVector js;
@@ -222,19 +214,10 @@
 
     if (params_.degeneracyMode == ZERO_ON_DEGENERACY && !result_) {
       // failed: return"empty" Hessian
-<<<<<<< HEAD
-      for(Matrix& m: Gs)
-        m = Matrix::Zero(Base::Dim, Base::Dim);
-      for(Vector& v: gs)
-        v = Vector::Zero(Base::Dim);
-      return std::make_shared<RegularHessianFactor<Base::Dim> >(this->keys_,
-          Gs, gs, 0.0);
-=======
       for (Matrix& m : Gs) m = Matrix::Zero(Base::Dim, Base::Dim);
       for (Vector& v : gs) v = Vector::Zero(Base::Dim);
       return boost::make_shared<RegularHessianFactor<Base::Dim> >(this->keys_,
                                                                   Gs, gs, 0.0);
->>>>>>> fa28bbb9
     }
 
     // Jacobian could be 3D Point3 OR 2D Unit3, difference is E.cols().
@@ -250,21 +233,12 @@
     SymmetricBlockMatrix augmentedHessian =  //
         Cameras::SchurComplement(Fs, E, b, lambda, diagonalDamping);
 
-<<<<<<< HEAD
-    return std::make_shared<RegularHessianFactor<Base::Dim> >(this->keys_,
-        augmentedHessian);
-  }
-
-  // create factor
-  std::shared_ptr<RegularImplicitSchurFactor<CAMERA> > createRegularImplicitSchurFactor(
-=======
     return boost::make_shared<RegularHessianFactor<Base::Dim> >(
         this->keys_, augmentedHessian);
   }
 
   // Create RegularImplicitSchurFactor factor.
-  boost::shared_ptr<RegularImplicitSchurFactor<CAMERA> > createRegularImplicitSchurFactor(
->>>>>>> fa28bbb9
+  std::shared_ptr<RegularImplicitSchurFactor<CAMERA> > createRegularImplicitSchurFactor(
       const Cameras& cameras, double lambda) const {
     if (triangulateForLinearize(cameras))
       return Base::createRegularImplicitSchurFactor(cameras, *result_, lambda);
@@ -273,13 +247,8 @@
       return std::shared_ptr<RegularImplicitSchurFactor<CAMERA> >();
   }
 
-<<<<<<< HEAD
-  /// create factor
+  /// Create JacobianFactorQ factor.
   std::shared_ptr<JacobianFactorQ<Base::Dim, 2> > createJacobianQFactor(
-=======
-  /// Create JacobianFactorQ factor.
-  boost::shared_ptr<JacobianFactorQ<Base::Dim, 2> > createJacobianQFactor(
->>>>>>> fa28bbb9
       const Cameras& cameras, double lambda) const {
     if (triangulateForLinearize(cameras))
       return Base::createJacobianQFactor(cameras, *result_, lambda);
@@ -288,24 +257,14 @@
       return std::make_shared<JacobianFactorQ<Base::Dim, 2> >(this->keys_);
   }
 
-<<<<<<< HEAD
-  /// Create a factor, takes values
+  /// Create JacobianFactorQ factor, takes values.
   std::shared_ptr<JacobianFactorQ<Base::Dim, 2> > createJacobianQFactor(
-=======
-  /// Create JacobianFactorQ factor, takes values.
-  boost::shared_ptr<JacobianFactorQ<Base::Dim, 2> > createJacobianQFactor(
->>>>>>> fa28bbb9
       const Values& values, double lambda) const {
     return createJacobianQFactor(this->cameras(values), lambda);
   }
 
-<<<<<<< HEAD
-  /// different (faster) way to compute Jacobian factor
+  /// Different (faster) way to compute a JacobianFactorSVD factor.
   std::shared_ptr<JacobianFactor> createJacobianSVDFactor(
-=======
-  /// Different (faster) way to compute a JacobianFactorSVD factor.
-  boost::shared_ptr<JacobianFactor> createJacobianSVDFactor(
->>>>>>> fa28bbb9
       const Cameras& cameras, double lambda) const {
     if (triangulateForLinearize(cameras))
       return Base::createJacobianSVDFactor(cameras, *result_, lambda);
@@ -314,35 +273,20 @@
       return std::make_shared<JacobianFactorSVD<Base::Dim, 2> >(this->keys_);
   }
 
-<<<<<<< HEAD
-  /// linearize to a Hessianfactor
+  /// Linearize to a Hessianfactor.
   virtual std::shared_ptr<RegularHessianFactor<Base::Dim> > linearizeToHessian(
-=======
-  /// Linearize to a Hessianfactor.
-  virtual boost::shared_ptr<RegularHessianFactor<Base::Dim> > linearizeToHessian(
->>>>>>> fa28bbb9
       const Values& values, double lambda = 0.0) const {
     return createHessianFactor(this->cameras(values), lambda);
   }
 
-<<<<<<< HEAD
-  /// linearize to an Implicit Schur factor
+  /// Linearize to an Implicit Schur factor.
   virtual std::shared_ptr<RegularImplicitSchurFactor<CAMERA> > linearizeToImplicit(
-=======
-  /// Linearize to an Implicit Schur factor.
-  virtual boost::shared_ptr<RegularImplicitSchurFactor<CAMERA> > linearizeToImplicit(
->>>>>>> fa28bbb9
       const Values& values, double lambda = 0.0) const {
     return createRegularImplicitSchurFactor(this->cameras(values), lambda);
   }
 
-<<<<<<< HEAD
-  /// linearize to a JacobianfactorQ
+  /// Linearize to a JacobianfactorQ.
   virtual std::shared_ptr<JacobianFactorQ<Base::Dim, 2> > linearizeToJacobian(
-=======
-  /// Linearize to a JacobianfactorQ.
-  virtual boost::shared_ptr<JacobianFactorQ<Base::Dim, 2> > linearizeToJacobian(
->>>>>>> fa28bbb9
       const Values& values, double lambda = 0.0) const {
     return createJacobianQFactor(this->cameras(values), lambda);
   }
